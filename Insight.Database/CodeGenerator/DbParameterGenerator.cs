﻿using System;
using System.Collections;
using System.Collections.Concurrent;
using System.Collections.Generic;
using System.Data;
using System.Diagnostics.CodeAnalysis;
using System.Dynamic;
using System.Globalization;
using System.Linq;
using System.Reflection;
using System.Reflection.Emit;
using System.Text;
using System.Text.RegularExpressions;
using System.Xml;
using System.Xml.Linq;
using Insight.Database.Providers;

namespace Insight.Database.CodeGenerator
{
	/// <summary>
	/// A code generator to create methods to serialize an object into sql parameters.
	/// </summary>
	[System.Diagnostics.CodeAnalysis.SuppressMessage("Microsoft.Maintainability", "CA1506:AvoidExcessiveClassCoupling"), SuppressMessage("Microsoft.StyleCop.CSharp.DocumentationRules", "SA1600:ElementsMustBeDocumented", Justification = "Documenting the internal properties reduces readability without adding additional information.")]
	[System.Diagnostics.CodeAnalysis.SuppressMessage("Microsoft.StyleCop.CSharp.OrderingRules", "SA1202:ElementsMustBeOrderedByAccess", Justification = "This is temporary until the 3.0 refactor")]
	static class DbParameterGenerator
	{
		#region Private Members
		/// <summary>
		/// Special case for enumerable data types.
		/// </summary>
		private const DbType DbTypeEnumerable = (DbType)(-1);

		/// <summary>
		/// MethodInfos for methods that we are going to call.
		/// </summary>
		private static readonly FieldInfo _dbNullValue = typeof(DBNull).GetField("Value");
		private static readonly MethodInfo _iDbCommandGetParameters = typeof(IDbCommand).GetProperty("Parameters").GetGetMethod();
		private static readonly MethodInfo _iDataParameterCollectionGetItem = typeof(IDataParameterCollection).GetProperty("Item").GetGetMethod();
		private static readonly MethodInfo _iDataParameterSetDbType = typeof(IDataParameter).GetProperty("DbType").GetSetMethod();
		private static readonly MethodInfo _iDataParameterSetValue = typeof(IDataParameter).GetProperty("Value").GetSetMethod();
		private static readonly MethodInfo _iDbDataParameterSetSize = typeof(IDbDataParameter).GetProperty("Size").GetSetMethod();
		private static readonly MethodInfo _stringGetLength = typeof(string).GetProperty("Length").GetGetMethod();
		private static readonly MethodInfo _linqBinaryToArray = typeof(System.Data.Linq.Binary).GetMethod("ToArray", BindingFlags.Public | BindingFlags.Instance);
		private static readonly MethodInfo _iDataParameterGetValue = typeof(IDataParameter).GetProperty("Value").GetGetMethod();

		/// <summary>
		/// Mapping from object types to DbTypes.
		/// </summary>
		private static Dictionary<Type, DbType> _typeToDbTypeMap = new Dictionary<Type, DbType>()
		{
			{ typeof(byte), DbType.Byte },
			{ typeof(sbyte), DbType.SByte },
			{ typeof(short), DbType.Int16 },
			{ typeof(ushort), DbType.UInt16 },
			{ typeof(int), DbType.Int32 },
			{ typeof(uint), DbType.UInt32 },
			{ typeof(long), DbType.Int64 },
			{ typeof(ulong), DbType.UInt64 },
			{ typeof(float), DbType.Single },
			{ typeof(double), DbType.Double },
			{ typeof(decimal), DbType.Decimal },
			{ typeof(bool), DbType.Boolean },
			{ typeof(string), DbType.String },
			{ typeof(char), DbType.StringFixedLength },
			{ typeof(Guid), DbType.Guid },
			{ typeof(DateTime), DbType.DateTime },
			{ typeof(DateTimeOffset), DbType.DateTimeOffset },
			{ typeof(TimeSpan), DbType.Time },
			{ typeof(byte[]), DbType.Binary },
			{ typeof(byte?), DbType.Byte }, 
			{ typeof(sbyte?), DbType.SByte },
			{ typeof(short?), DbType.Int16 },
			{ typeof(ushort?), DbType.UInt16 },
			{ typeof(int?), DbType.Int32 },
			{ typeof(uint?), DbType.UInt32 },
			{ typeof(long?), DbType.Int64 },
			{ typeof(ulong?), DbType.UInt64 },
			{ typeof(float?), DbType.Single },
			{ typeof(double?), DbType.Double },
			{ typeof(decimal?), DbType.Decimal },
			{ typeof(bool?), DbType.Boolean }, 
			{ typeof(char?), DbType.StringFixedLength }, 
			{ typeof(Guid?), DbType.Guid },
			{ typeof(DateTime?), DbType.DateTime },
			{ typeof(DateTimeOffset?), DbType.DateTimeOffset },
			{ typeof(TimeSpan?), DbType.Time },
			{ typeof(System.Data.Linq.Binary), DbType.Binary },
		};

		/// <summary>
		/// A map from dbtypes to underlying system types.
		/// </summary>
		private static Dictionary<DbType, Type> _dbTypeToTypeMap = new Dictionary<DbType, Type>()
		{
			{ DbType.AnsiString, typeof(string) },
			{ DbType.AnsiStringFixedLength, typeof(string) },
			{ DbType.Byte, typeof(byte) },
			{ DbType.SByte, typeof(sbyte) },
			{ DbType.Int16, typeof(short) },
			{ DbType.UInt16, typeof(ushort) },
			{ DbType.Int32, typeof(int) },
			{ DbType.UInt32, typeof(uint) },
			{ DbType.Int64, typeof(long) },
			{ DbType.UInt64, typeof(ulong) },
			{ DbType.Single, typeof(float) },
			{ DbType.Double, typeof(double) },
			{ DbType.Decimal, typeof(decimal) },
			{ DbType.Boolean, typeof(bool) },
			{ DbType.String, typeof(string) },
			{ DbType.StringFixedLength, typeof(char) },
			{ DbType.Guid, typeof(Guid) },
			{ DbType.Date, typeof(DateTime) },
			{ DbType.DateTime, typeof(DateTime) },
			{ DbType.DateTime2, typeof(DateTime) },
			{ DbType.DateTimeOffset, typeof(DateTimeOffset) },
			{ DbType.Time, typeof(TimeSpan) },
			{ DbType.Binary, typeof(byte[]) },
			{ DbType.Object, typeof(object) },
		};

		/// <summary>
		/// The cache for the serializers (input parameters).
		/// </summary>
		private static ConcurrentDictionary<QueryIdentity, Action<IDbCommand, object>> _serializers = new ConcurrentDictionary<QueryIdentity, Action<IDbCommand, object>>();

		/// <summary>
		/// The cache for the deserializers (output parameters).
		/// </summary>
		private static ConcurrentDictionary<QueryIdentity, Action<IDbCommand, object>> _deserializers = new ConcurrentDictionary<QueryIdentity, Action<IDbCommand, object>>();
		#endregion

		#region Code Cache Members
		/// <summary>
		/// Get the parameter generator method for a command and the type used for the parameter.
		/// </summary>
		/// <param name="command">The command to analyze.</param>
		/// <param name="type">The type of the parameter.</param>
		/// <returns>The command generator.</returns>
		public static Action<IDbCommand, object> GetInputParameterGenerator(IDbCommand command, Type type)
		{
			QueryIdentity identity = new QueryIdentity(command, type);

			// try to get the deserializer. if not found, create one.
			return _serializers.GetOrAdd(
				identity,
				key =>
				{
					if (type.IsSubclassOf(typeof(DynamicObject)))
						return CreateDynamicInputParameterGenerator(command);
					else
						return CreateClassInputParameterGenerator(command, type);
				});
		}

		/// <summary>
		/// Get the parameter generator method for a command and the type used for the parameter.
		/// </summary>
		/// <param name="command">The command to analyze.</param>
		/// <param name="type">The type of the parameter.</param>
		/// <returns>The command generator.</returns>
		public static Action<IDbCommand, object> GetOutputParameterConverter(IDbCommand command, Type type)
		{
			QueryIdentity identity = new QueryIdentity(command, type);

			// try to get the deserializer. if not found, create one.
			return _deserializers.GetOrAdd(identity, key => CreateClassOutputParameterConverter(command, type));
		}
		#endregion

<<<<<<< HEAD
=======
		#region Parameter Detection Members
		/// <summary>
		/// Derive the parameters for a command.
		/// </summary>
		/// <param name="command">The command to derive.</param>
		/// <returns>The list of parameter names.</returns>
		private static List<SqlParameter> DeriveParameters(IDbCommand command)
		{
			string sql = command.CommandText;

			// for SqlServer stored procs, we can call the server to derive them
			if (command.CommandType == CommandType.StoredProcedure)
			{
				// if we have a SqlCommand, use it
				SqlCommand sqlCommand = command.UnwrapSqlCommand();
				if (sqlCommand != null)
					return DeriveParametersFromSqlProcedure(sqlCommand);
			}

			// otherwise we have to look at the text
			// the text can even contain the parameters in a comment (e.g. "myproc -- @p, @q")
			return DeriveParametersFromSqlText(sql);
		}

		/// <summary>
		/// Derive the list of parameters from the stored procedure.
		/// </summary>
		/// <param name="command">The command to derive.</param>
		/// <returns>The list of stored procedures.</returns>
		private static List<SqlParameter> DeriveParametersFromSqlProcedure(SqlCommand command)
		{
			// call the server to get the parameters
			command.Connection.ExecuteAndAutoClose(
				_ =>
				{
					SqlCommandBuilder.DeriveParameters(command);
					AdjustSqlParameters(command);

					return null;
				},
				(_, __) => false,
				CommandBehavior.Default);

			// make the list of parameters
			List<SqlParameter> parameters = command.Parameters.Cast<SqlParameter>().ToList();
			parameters.ForEach(p => p.ParameterName = _parameterPrefixRegex.Replace(p.ParameterName, String.Empty));

			// clear the list so we can re-add them
			command.Parameters.Clear();

			return parameters;
		}

		/// <summary>
		/// Fixes various issues with deriving parameters from SQL Server.
		/// </summary>
		/// <remarks>
		/// If the current user doesn't have execute permissions the type of a parameter,
		/// DeriveParameters won't return the parameter. This is very difficult to debug,
		/// so we are going to check to make sure that we got all of the parameters.
		/// </remarks>
		/// <param name="command">The command to analyze.</param>
		[System.Diagnostics.CodeAnalysis.SuppressMessage("Microsoft.Maintainability", "CA1506:AvoidExcessiveClassCoupling"), System.Diagnostics.CodeAnalysis.SuppressMessage("Microsoft.Maintainability", "CA1502:AvoidExcessiveComplexity")]
		internal static void AdjustSqlParameters(SqlCommand command)
		{
			var parameters = command.Parameters.OfType<SqlParameter>();

			// if the current user doesn't have execute permissions on the database
			// DeriveParameters will just skip the parameter
			// so we are going to check the list ourselves for anything missing
			var parameterNames = command.Connection.QuerySql(
				@"SELECT ParameterName = p.name, SchemaName = s.name, TypeName = t.name FROM sys.parameters p
					LEFT JOIN sys.types t ON (p.user_type_id = t.user_type_id)
					LEFT JOIN sys.schemas s ON (t.schema_id = s.schema_id)
					WHERE p.object_id = OBJECT_ID(@Name)",
				new { Name = command.CommandText },
				transaction: command.Transaction);

			// make sure that we aren't missing any parameters
			// SQL will skip the parameter in DeriveParameters if the user does not have EXECUTE permissions on the type
			string missingParameter = parameterNames.FirstOrDefault((dynamic n) => !parameters.Any(p => String.Compare(p.ParameterName, n.ParameterName, StringComparison.OrdinalIgnoreCase) == 0));
			if (missingParameter != null)
				throw new InvalidOperationException(String.Format(
					CultureInfo.InvariantCulture,
					"{0} is missing parameter {1}. Check to see if the parameter is using a type that the current user does not have EXECUTE access to.",
					command.CommandText,
					missingParameter));

			// DeriveParameters will also mess up table type names that have dots in them, so we escape them ourselves
			// SQL will return them to us unescaped
			foreach (var p in parameters.Where(p => p.SqlDbType == SqlDbType.Structured))
			{
				var typeParameter = parameterNames.FirstOrDefault((dynamic n) => String.Compare(p.ParameterName, n.ParameterName, StringComparison.OrdinalIgnoreCase) == 0);
				if (typeParameter != null)
					p.TypeName = String.Format("[{0}].[{1}]", typeParameter.SchemaName, typeParameter.TypeName);
			}
		}

		/// <summary>
		/// Get a list of parameters from Sql text.
		/// </summary>
		/// <param name="sql">The sql to scan.</param>
		/// <returns>A list of the detected parameters.</returns>
		private static List<SqlParameter> DeriveParametersFromSqlText(string sql)
		{
			return _parameterRegex.Matches(sql)
				.Cast<Match>()
				.Select(m => m.Groups[1].Value)
				.Distinct()
				.Select(p => new SqlParameter(p, null))
				.ToList();
		}
		#endregion

>>>>>>> cfc3b8cd
		#region Input Parameter Code Generation Members
		/// <summary>
		/// Create the Parameter generator method.
		/// </summary>
		/// <param name="command">The command to analyze.</param>
		/// <param name="type">The type of object to parameterize.</param>
		/// <returns>A method that serializes parameters to values.</returns>
		[System.Diagnostics.CodeAnalysis.SuppressMessage("Microsoft.Maintainability", "CA1506:AvoidExcessiveClassCoupling"), System.Diagnostics.CodeAnalysis.SuppressMessage("Microsoft.Maintainability", "CA1502:AvoidExcessiveComplexity")]
		static Action<IDbCommand, object> CreateClassInputParameterGenerator(IDbCommand command, Type type)
		{
			var provider = InsightDbProvider.For(command);
			var parameters = provider.DeriveParameters(command);

			// special case if the parameters object is an IEnumerable or Array
			// look for the parameter that is a Structured object and pass the array to the TVP
			var enumerable = type.GetInterfaces().FirstOrDefault(i => i.IsGenericType && i.GetGenericTypeDefinition() == typeof(IEnumerable<>));
			if (enumerable != null)
			{
				return (IDbCommand cmd, object o) => 
				{
					var tableParameter = provider.CloneParameter(cmd, parameters.OfType<IDataParameter>().FirstOrDefault(p => provider.IsTableValuedParameter(command, p)));
					cmd.Parameters.Add(tableParameter);
					ListParameterHelper.AddListParameter(tableParameter, o, cmd);
				};
			}

			// store the list of parameters in the static field of a class so we don't have to call the server again
			var parameterTemplate = new ParameterTemplateStorage(provider, parameters);

			// get the mapping of the properties for the type
			var mapping = ColumnMapping.Parameters.CreateMapping(type, null, command.CommandText, command.CommandType, parameters, 0, parameters.Count, true);

			// start creating a dynamic method
			Type typeOwner = type.HasElementType ? type.GetElementType() : type;
			var dm = new DynamicMethod(String.Format(CultureInfo.InvariantCulture, "CreateInputParameters-{0}", Guid.NewGuid()), null, new[] { typeof(IDbCommand), typeof(object) }, typeOwner, true);
			var il = dm.GetILGenerator();

			var stringLength = il.DeclareLocal(typeof(Int32));

			// go through all of the mappings
			for (int i = 0; i < mapping.Length; i++)
			{
				var prop = mapping[i];
				var dbParameter = parameters[i];

				// if there is no mapping for the parameter
				if (prop == null)
				{
					// sql will silently eat table parameters that are not specified, and that can be difficult to debug
					if (provider.IsTableValuedParameter(command, dbParameter))
						throw new InvalidOperationException(String.Format(CultureInfo.InvariantCulture, "Table parameter {0} must be specified", dbParameter.ParameterName));

					// unspecified input parameters get skipped
					if (dbParameter.Direction == ParameterDirection.Input)
						continue;
				}

				// copy the parameters into the command object, returning the parameters list
				il.Emit(OpCodes.Ldsfld, parameterTemplate.ProviderField);
				il.Emit(OpCodes.Ldarg_0);
				il.Emit(OpCodes.Ldsfld, parameterTemplate.ParameterField);
				il.Emit(OpCodes.Ldc_I4, i);
				il.Emit(OpCodes.Call, typeof(InsightDbProvider).GetMethod("CopyParameter", BindingFlags.NonPublic | BindingFlags.Instance));

				// if we made it this far and prop is null, then we have an output parameter that we should just leave alone
				if (prop == null)
				{
					il.Emit(OpCodes.Pop);
					continue;
				}

				// look up the best type to use for the parameter
				DbType sqlType = LookupDbType(prop.MemberType, dbParameter.DbType);

				///////////////////////////////////////////////////////////////
				// We have a parameter, start handling all of the other types
				///////////////////////////////////////////////////////////////
<<<<<<< HEAD
=======
				if (sqlType == DbTypeEnumerable)
				{
					il.Emit(OpCodes.Ldarg_0);											// push command
					il.Emit(OpCodes.Ldstr, sqlParameter.ParameterName);					// push parameter name

					// get the type of the contents of the list
					Type listType = prop.MemberType;
					if (listType.IsArray)
						listType = listType.GetElementType();
					else if (listType.IsGenericType)
						listType = listType.GetGenericArguments()[0];

					// emit the table type name, but not too many prefixes
					il.Emit(OpCodes.Ldstr, sqlParameter.TypeName);
					il.EmitLoadType(listType);

					// get the value from the object
					il.Emit(OpCodes.Ldarg_1);
					prop.EmitGetValue(il);
>>>>>>> cfc3b8cd

				// duplicate the parameter so we can call setvalue later
				il.Emit(OpCodes.Dup);

				// for non-stored procedures, we don't know the desired type
				// so we have to set the type of the parameter to the type of the value
				// exception: enumerables, which we handle just below
				if (command.CommandType != CommandType.StoredProcedure && sqlType != DbTypeEnumerable)
				{
					il.Emit(OpCodes.Dup);
					il.Emit(OpCodes.Ldc_I4, (int)sqlType);
					il.Emit(OpCodes.Call, _iDataParameterSetDbType);
				}

				///////////////////////////////////////////////////////////////
				// Get the value from the object onto the stack
				///////////////////////////////////////////////////////////////
				il.Emit(OpCodes.Ldarg_1);
				prop.EmitGetValue(il);

				///////////////////////////////////////////////////////////////
				// Special case support for enumerables. If the type is -1 (our workaround, then call the list parameter method)
				///////////////////////////////////////////////////////////////
				if (sqlType == DbTypeEnumerable)
				{
					// we have the parameter and the value as object, add the command
					il.Emit(OpCodes.Ldarg_0);
					il.Emit(OpCodes.Call, typeof(ListParameterHelper).GetMethod("AddListParameter", BindingFlags.Static | BindingFlags.NonPublic));

					// pop the extra parameter before continuing
					il.Emit(OpCodes.Pop);
					continue;
				}

				// if this is a value type, then box the value so the compiler can check the type and we can call methods on it
				if (prop.MemberType.IsValueType)
					il.Emit(OpCodes.Box, prop.MemberType);

				// special conversions for timespan to datetime
				if ((sqlType == DbType.Time && dbParameter.DbType != DbType.Time) ||
					(dbParameter.DbType == DbType.DateTime || dbParameter.DbType == DbType.DateTime2 || dbParameter.DbType == DbType.DateTimeOffset))
				{
					IlHelper.EmitLdInt32(il, (int)dbParameter.DbType);
					il.Emit(OpCodes.Call, typeof(TypeConverterGenerator).GetMethod("ObjectToSqlDateTime"));
				}

				// if it's class type, boxed value type (in an object), or nullable, then we have to check for null
				Label readyToSetLabel = il.DefineLabel();
				if (!prop.MemberType.IsValueType || Nullable.GetUnderlyingType(prop.MemberType) != null)
				{
					Label notNull = il.DefineLabel();

					// check to see if it's not null
					il.Emit(OpCodes.Dup);
					il.Emit(OpCodes.Brtrue_S, notNull);

					// it's null. replace the value with DbNull
					il.Emit(OpCodes.Pop);
					il.Emit(OpCodes.Ldsfld, _dbNullValue);

					///////////////////////////////////////////////////////////////
					// if this is a string, set the local length variable to 0
					///////////////////////////////////////////////////////////////
					if (TypeHelper.IsDbTypeAString(sqlType))
					{
						IlHelper.EmitLdInt32(il, 0);
						il.Emit(OpCodes.Stloc, stringLength);
					}

					// value is set to null. ready to set the property.
					il.Emit(OpCodes.Br_S, readyToSetLabel);

					// we know the value is not null
					il.MarkLabel(notNull);
				}

				///////////////////////////////////////////////////////////////
				// if this is a linq binary, convert it to a byte array
				///////////////////////////////////////////////////////////////
				if (prop.MemberType == typeof(System.Data.Linq.Binary))
				{
					il.Emit(OpCodes.Callvirt, _linqBinaryToArray);
				}
				else if (prop.MemberType == typeof(XmlDocument))
				{
					// we are sending up an XmlDocument. ToString just returns the classname, so use the outerxml.
					il.Emit(OpCodes.Callvirt, prop.MemberType.GetProperty("OuterXml").GetGetMethod());
				}
				else if (prop.MemberType == typeof(XDocument))
				{
					// we are sending up an XDocument. Use ToString.
					il.Emit(OpCodes.Callvirt, prop.MemberType.GetMethod("ToString", new Type[] { }));
				}
				else if (prop.MemberType == typeof(string))
				{
					// if this is a string, set the length property
					Label isLong = il.DefineLabel();
					Label lenDone = il.DefineLabel();

					// get the string length
					il.Emit(OpCodes.Dup);									// dup string
					il.Emit(OpCodes.Callvirt, _stringGetLength);			// call get length

					// compare to 4000
					IlHelper.EmitLdInt32(il, 4000);							// [string] [length] [4000]
					il.Emit(OpCodes.Cgt);									// [string] [0 or 1]
					il.Emit(OpCodes.Brtrue_S, isLong);

					// it is not longer than 4000, so store the value
					IlHelper.EmitLdInt32(il, 4000);							// [string] [4000]
					il.Emit(OpCodes.Br_S, lenDone);

					// it is longer than 4000, so store -1
					il.MarkLabel(isLong);
					IlHelper.EmitLdInt32(il, -1);							// [string] [-1]

					il.MarkLabel(lenDone);

					// store the length of the string in local so we can stick it in the parameter
					il.Emit(OpCodes.Stloc, stringLength);					// [string]
				}
				else if (prop.MemberType.GetInterfaces().Contains(typeof(IConvertible)) || prop.MemberType == typeof(object))
				{
					// if the type supports IConvertible, then let SQL convert it
					// if the type is object, we can't do anything, so let SQL attempt to convert it
				}
				else if (!TypeHelper.IsAtomicType(prop.MemberType))
				{
					// NOTE: at this point we know it's an object and the object reference is not null
					if (provider.IsXmlParameter(command, dbParameter))
					{
						// we have an object and it is expecting an xml parameter. let's serialize the object.
						il.EmitLoadType(prop.MemberType);
						il.Emit(OpCodes.Call, typeof(TypeHelper).GetMethod("SerializeObjectToXml", BindingFlags.Static | BindingFlags.Public, null, new Type[] { typeof(object), typeof(Type) }, null));
					}
					else if (dbParameter.DbType != DbType.Object)
					{
						// it's not a system type and it's not IConvertible, so let's add it as a string and let the data engine convert it.
						il.Emit(OpCodes.Callvirt, prop.MemberType.GetMethod("ToString", new Type[] { }));

						// it's possible that ToString returns a null
						Label internalValueIsNotNull = il.DefineLabel();

						// check to see if it's not null
						il.Emit(OpCodes.Dup);
						il.Emit(OpCodes.Brtrue_S, internalValueIsNotNull);

						// it's null. replace the value with DbNull
						il.Emit(OpCodes.Pop);
						il.Emit(OpCodes.Ldsfld, _dbNullValue);

						il.MarkLabel(internalValueIsNotNull);
					}
				}

				///////////////////////////////////////////////////////////////
				// p.Value = value
				///////////////////////////////////////////////////////////////
				// push parameter is at top of method
				// value is above
				il.MarkLabel(readyToSetLabel);
				il.Emit(OpCodes.Callvirt, _iDataParameterSetValue);

				///////////////////////////////////////////////////////////////
				// p.Size = string.length
				///////////////////////////////////////////////////////////////
				if (TypeHelper.IsDbTypeAString(sqlType) && dbParameter is IDbDataParameter)
				{
					var endOfSize = il.DefineLabel();

					// don't set if 0
					il.Emit(OpCodes.Ldloc, stringLength);
					il.Emit(OpCodes.Brfalse_S, endOfSize);

					// parameter.setsize = string.length
					il.Emit(OpCodes.Dup);
					il.Emit(OpCodes.Ldloc, stringLength);
					il.Emit(OpCodes.Callvirt, _iDbDataParameterSetSize);

					il.MarkLabel(endOfSize);
				}

				il.Emit(OpCodes.Pop);					// pop (parameter)
			}

			il.Emit(OpCodes.Ret);

			return (Action<IDbCommand, object>)dm.CreateDelegate(typeof(Action<IDbCommand, object>));
		}

		/// <summary>
		/// Create a parameter generator for a dynamic object.
		/// </summary>
		/// <param name="command">The command to parse.</param>
		/// <returns>An action that fills in the command parameters from a dynamic object.</returns>
		static Action<IDbCommand, object> CreateDynamicInputParameterGenerator(IDbCommand command)
		{
			var provider = InsightDbProvider.For(command);
			var parameters = provider.DeriveParameters(command);

			return (cmd, o) =>
			{
				// make sure that we have a dictionary implementation
				IDictionary<string, object> dyn = o as IDictionary<string, object>;
				if (dyn == null)
					throw new InvalidOperationException("Dynamic object must support IDictionary<string, object>.");

				foreach (var template in parameters)
				{
					var p = provider.CloneParameter(command, template);

					// get the value from the object, converting null to db null
					// note that if the dictionary does not have the value, we leave the value null and then the parameter gets defaulted
					object value = null;
					if (dyn.TryGetValue(p.ParameterName, out value) && value == null)
						value = DBNull.Value;
					p.Value = value;

					// if it's a string, fill in the length
					IDbDataParameter dbDataParameter = p as IDbDataParameter;
					if (dbDataParameter != null)
					{
						string s = value as string;
						if (s != null)
						{
							int length = s.Length;
							if (length > 4000)
								length = -1;
							dbDataParameter.Size = length;
						}
					}

					cmd.Parameters.Add(p);
				}
			};
		}
		#endregion

		#region Output Parameter Code Generation Members
		/// <summary>
		/// Creates a converter from output parameters to an object of a given type.
		/// </summary>
		/// <param name="command">The command to analyze for the results.</param>
		/// <param name="type">The type to put the values into.</param>
		/// <returns>The converter method.</returns>
		static Action<IDbCommand, object> CreateClassOutputParameterConverter(IDbCommand command, Type type)
		{
			// get the parameters
			List<IDataParameter> parameters = command.Parameters.Cast<IDataParameter>().ToList();

			// if there are no output parameters, then return an empty method
			if (!parameters.Cast<IDataParameter>().Any(p => p.Direction.HasFlag(ParameterDirection.Output)))
				return (IDbCommand c, object o) => { };

			// create a dynamic method
			Type typeOwner = type.HasElementType ? type.GetElementType() : type;

			// start creating a dynamic method
			var dm = new DynamicMethod(String.Format(CultureInfo.InvariantCulture, "CreateOutputParameters-{0}", Guid.NewGuid()), null, new[] { typeof(IDbCommand), typeof(object) }, typeOwner, true);
			var il = dm.GetILGenerator();

			var localParameters = il.DeclareLocal(typeof(IDataParameterCollection));

			// get the parameters collection from the command into loc.0
			il.Emit(OpCodes.Ldarg_0);												// push arg.0 (command), stack => [command]
			il.Emit(OpCodes.Callvirt, _iDbCommandGetParameters);					// call getparams, stack => [parameters]
			il.Emit(OpCodes.Stloc, localParameters);

			foreach (var prop in ClassPropInfo.GetMappingForType(type))
			{
				if (!prop.Value.CanSetMember)
					continue;

				// if there is no parameter for this property, then skip it
				// if the parameter is not output, then skip it
				IDataParameter parameter = parameters.Find(p => String.Compare(p.ParameterName, prop.Key, StringComparison.OrdinalIgnoreCase) == 0);
				if (parameter == null || !parameter.Direction.HasFlag(ParameterDirection.Output))
					continue;

				// push the object on the stack. we will need it to set the value below
				il.Emit(OpCodes.Ldarg_1);

				// get the parameter out of the collection
				il.Emit(OpCodes.Ldloc, localParameters);
				il.Emit(OpCodes.Ldstr, parameter.ParameterName);                 // push (parametername)
				il.Emit(OpCodes.Callvirt, _iDataParameterCollectionGetItem);

				// get the value out of the parameter
				il.Emit(OpCodes.Callvirt, _iDataParameterGetValue);

				// emit the code to convert the value and set it on the object
				Label finishLabel = TypeConverterGenerator.EmitConvertAndSetValue(il, _dbTypeToTypeMap[parameter.DbType], prop.Value);
				il.MarkLabel(finishLabel);
			}

			il.Emit(OpCodes.Ret);

			return (Action<IDbCommand, object>)dm.CreateDelegate(typeof(Action<IDbCommand, object>));
		}
		#endregion

		#region DbType Mapping
		/// <summary>
		/// Look up a DbType from a .Net type.
		/// </summary>
		/// <param name="type">The type to analyze.</param>
		/// <param name="parameterType">The expected sql parameter type. Used as the default.</param>
		/// <returns>The equivalend DbType.</returns>
		private static DbType LookupDbType(Type type, DbType parameterType)
		{
			DbType sqlType;

			// if the type is nullable, get the underlying type
			var nullUnderlyingType = Nullable.GetUnderlyingType(type);
			if (nullUnderlyingType != null)
				type = nullUnderlyingType;

			// if it's an enum, get the underlying type
			if (type.IsEnum)
				type = Enum.GetUnderlyingType(type);

			// look up the type
			if (_typeToDbTypeMap.TryGetValue(type, out sqlType))
				return sqlType;

			// special cases for XmlDocument and XDocument
			if (type == typeof(XmlDocument))
				return DbType.Xml;
			if (type == typeof(XDocument))
				return DbType.Xml;

			// support for enumerables
			if (typeof(IEnumerable).IsAssignableFrom(type))
			{
				// use -1 to denote its a list, hacky but will work on any DB
				return DbTypeEnumerable;
			}

			// let's see if the type can be directly converted to the parameter type
			return parameterType;
		}
		#endregion

		#region ListParameterHelper Class
		/// <summary>
		/// Helps pack list parameters into a command.
		/// </summary>
		internal static class ListParameterHelper
		{
			/// <summary>
			/// Cache for Table-Valued Parameter schemas.
			/// </summary>
			private static ConcurrentDictionary<Tuple<string, Type>, ObjectReader> _tvpReaders = new ConcurrentDictionary<Tuple<string, Type>, ObjectReader>();

			/// <summary>
			/// The regex to detect parameters.
			/// </summary>
			private static string _parameterPrefixRegex = "[?@:]";

			/// <summary>
			/// Converts an IEnumerable to a list of parameters, and updates the SQL command to support them.
			/// </summary>
			/// <param name="parameter">The parameter to modify.</param>
			/// <param name="value">The value of the parameter.</param>
			/// <param name="command">The command to add to.</param>
			internal static void AddListParameter(IDataParameter parameter, object value, IDbCommand command)
			{
				// convert the value to an enumerable
				IEnumerable list = (IEnumerable)value;

				Type listType = list.GetType();
				if (listType.IsArray)
					listType = listType.GetElementType();
				else
				{
					listType = listType.GetInterfaces().FirstOrDefault(i => i.IsGenericType && i.GetGenericTypeDefinition() == typeof(IEnumerable<>));
					if (listType.IsGenericType)
						listType = listType.GetGenericArguments()[0];
				}

				listType = Nullable.GetUnderlyingType(listType) ?? listType;

				if (command.CommandType == CommandType.Text && (listType.IsValueType || listType == typeof(string)))
					AddListParameterByValue(parameter, list, command);
				else
					AddListParameterByClass(parameter, list, command, listType);
			}

			/// <summary>
			/// Add strings and value parameters (non-table-types).
			/// </summary>
			/// <param name="parameter">The parameter to modify.</param>
			/// <param name="list">The list of objects to add.</param>
			/// <param name="command">The command to add parameters to.</param>
			[System.Diagnostics.CodeAnalysis.SuppressMessage("Microsoft.Security", "CA2100:Review SQL queries for security vulnerabilities")]
			private static void AddListParameterByValue(IDataParameter parameter, IEnumerable list, IDbCommand command)
			{
				// we are going to replace the current parameter with a list of new parameters
				command.Parameters.Remove(parameter);

				string parameterName = parameter.ParameterName;
				var count = 0;
				bool isString = list is IEnumerable<string>;

				// add a parameter for each item
				foreach (var item in list)
				{
					count++;

					// create the parameter for the item
					var listParam = command.CreateParameter();
					listParam.ParameterName = parameterName + count;
					listParam.Value = item ?? DBNull.Value;

					// if we are dealing with strings, add the length of the string
					if (isString && item != null)
					{
						int length = ((string)item).Length;
						if (length > 4000)
							length = -1;
						listParam.Size = length;
					}

					command.Parameters.Add(listParam);
				}

				if (count == 0)
				{
					var emptyRows = InsightDbProvider.For(command).GenerateEmptySql(command);
					command.CommandText = Regex.Replace(command.CommandText, _parameterPrefixRegex + Regex.Escape(parameterName), emptyRows, RegexOptions.IgnoreCase);
				}
				else
				{
					command.CommandText = Regex.Replace(
						command.CommandText,
						_parameterPrefixRegex + Regex.Escape(parameterName),
						match =>
						{
							var grp = match.Value;
							var sb = new StringBuilder();

							// append the parameters
							sb.Append(grp).Append(1);
							for (int i = 2; i <= count; i++)
								sb.Append(',').Append(grp).Append(i);

							return sb.ToString();
						},
						RegexOptions.IgnoreCase);
				}
			}

			/// <summary>
			/// Add a list of objects as a table-valued parameter.
			/// </summary>
			/// <param name="parameter">The parameter to modify.</param>
			/// <param name="list">The list to add to the parameter.</param>
			/// <param name="command">The command to add parameters to.</param>
			/// <param name="listType">The type that the list contains.</param>
			private static void AddListParameterByClass(IDataParameter parameter, IEnumerable list, IDbCommand command, Type listType)
			{
				var provider = InsightDbProvider.For(command);

				// allow the provider to make sure the table parameter is set up properly
				string tableTypeName = provider.GetTableParameterTypeName(command, parameter, listType);

				// see if we already have a reader for the given type and table type name
				// we can't use the schema cache because we don't have a schema yet
				var key = Tuple.Create<string, Type>(tableTypeName, listType);
				ObjectReader objectReader = _tvpReaders.GetOrAdd(
					key,
					k => command.Connection.ExecuteAndAutoClose(
						_ => null,
						(_, __) =>
						{
							using (var reader = provider.GetTableTypeSchema(command, parameter))
								return ObjectReader.GetObjectReader(command, reader, listType);
						},
						CommandBehavior.Default));

				// create the structured parameter
				parameter.Value = new ObjectListDbDataReader(objectReader, list as IEnumerable);
			}
		}
		#endregion

		#region ParameterTemplateStorage Class
		/// <summary>
		/// Allows storage of the information needed to copy a parameter template.
		/// </summary>
		/// <remarks>
		/// We store the information in the static fields of a class because it is easy to access them
		/// in the IL of a DynamicMethod.
		/// We can't use this class for the mapper code because we require a DynamicMethod to access private methods.
		/// I suppose that we could just use DynamicMethod for prop.EmitGetValue/SetValue, but that is a refactor for another day.
		/// </remarks>
		class ParameterTemplateStorage
		{
			public ParameterTemplateStorage(InsightDbProvider provider, IList<IDataParameter> parameters)
			{
				// create a new assembly
				AssemblyName an = Assembly.GetExecutingAssembly().GetName();
				AssemblyBuilder ab = AppDomain.CurrentDomain.DefineDynamicAssembly(an, AssemblyBuilderAccess.Run);
				ModuleBuilder mb = ab.DefineDynamicModule(an.Name);

				// create a type based on DbConnectionWrapper and call the default constructor
				TypeBuilder tb = mb.DefineType(Guid.NewGuid().ToString());
				tb.DefineField("_provider", typeof(InsightDbProvider), FieldAttributes.Static | FieldAttributes.Private);
				tb.DefineField("_parameters", typeof(IList<IDataParameter>), FieldAttributes.Static | FieldAttributes.Private);
				Type t = tb.CreateType();

				ProviderField = t.GetField("_provider", BindingFlags.Static | BindingFlags.NonPublic);
				ProviderField.SetValue(null, provider);

				ParameterField = t.GetField("_parameters", BindingFlags.Static | BindingFlags.NonPublic);
				ParameterField.SetValue(null, parameters);
			}

			public FieldInfo ParameterField { get; private set; }

			public FieldInfo ProviderField { get; private set; }
		}
		#endregion
	}
}
<|MERGE_RESOLUTION|>--- conflicted
+++ resolved
@@ -1,910 +1,769 @@
-﻿using System;
-using System.Collections;
-using System.Collections.Concurrent;
-using System.Collections.Generic;
-using System.Data;
-using System.Diagnostics.CodeAnalysis;
-using System.Dynamic;
-using System.Globalization;
-using System.Linq;
-using System.Reflection;
-using System.Reflection.Emit;
-using System.Text;
-using System.Text.RegularExpressions;
-using System.Xml;
-using System.Xml.Linq;
-using Insight.Database.Providers;
-
-namespace Insight.Database.CodeGenerator
-{
-	/// <summary>
-	/// A code generator to create methods to serialize an object into sql parameters.
-	/// </summary>
-	[System.Diagnostics.CodeAnalysis.SuppressMessage("Microsoft.Maintainability", "CA1506:AvoidExcessiveClassCoupling"), SuppressMessage("Microsoft.StyleCop.CSharp.DocumentationRules", "SA1600:ElementsMustBeDocumented", Justification = "Documenting the internal properties reduces readability without adding additional information.")]
-	[System.Diagnostics.CodeAnalysis.SuppressMessage("Microsoft.StyleCop.CSharp.OrderingRules", "SA1202:ElementsMustBeOrderedByAccess", Justification = "This is temporary until the 3.0 refactor")]
-	static class DbParameterGenerator
-	{
-		#region Private Members
-		/// <summary>
-		/// Special case for enumerable data types.
-		/// </summary>
-		private const DbType DbTypeEnumerable = (DbType)(-1);
-
-		/// <summary>
-		/// MethodInfos for methods that we are going to call.
-		/// </summary>
-		private static readonly FieldInfo _dbNullValue = typeof(DBNull).GetField("Value");
-		private static readonly MethodInfo _iDbCommandGetParameters = typeof(IDbCommand).GetProperty("Parameters").GetGetMethod();
-		private static readonly MethodInfo _iDataParameterCollectionGetItem = typeof(IDataParameterCollection).GetProperty("Item").GetGetMethod();
-		private static readonly MethodInfo _iDataParameterSetDbType = typeof(IDataParameter).GetProperty("DbType").GetSetMethod();
-		private static readonly MethodInfo _iDataParameterSetValue = typeof(IDataParameter).GetProperty("Value").GetSetMethod();
-		private static readonly MethodInfo _iDbDataParameterSetSize = typeof(IDbDataParameter).GetProperty("Size").GetSetMethod();
-		private static readonly MethodInfo _stringGetLength = typeof(string).GetProperty("Length").GetGetMethod();
-		private static readonly MethodInfo _linqBinaryToArray = typeof(System.Data.Linq.Binary).GetMethod("ToArray", BindingFlags.Public | BindingFlags.Instance);
-		private static readonly MethodInfo _iDataParameterGetValue = typeof(IDataParameter).GetProperty("Value").GetGetMethod();
-
-		/// <summary>
-		/// Mapping from object types to DbTypes.
-		/// </summary>
-		private static Dictionary<Type, DbType> _typeToDbTypeMap = new Dictionary<Type, DbType>()
-		{
-			{ typeof(byte), DbType.Byte },
-			{ typeof(sbyte), DbType.SByte },
-			{ typeof(short), DbType.Int16 },
-			{ typeof(ushort), DbType.UInt16 },
-			{ typeof(int), DbType.Int32 },
-			{ typeof(uint), DbType.UInt32 },
-			{ typeof(long), DbType.Int64 },
-			{ typeof(ulong), DbType.UInt64 },
-			{ typeof(float), DbType.Single },
-			{ typeof(double), DbType.Double },
-			{ typeof(decimal), DbType.Decimal },
-			{ typeof(bool), DbType.Boolean },
-			{ typeof(string), DbType.String },
-			{ typeof(char), DbType.StringFixedLength },
-			{ typeof(Guid), DbType.Guid },
-			{ typeof(DateTime), DbType.DateTime },
-			{ typeof(DateTimeOffset), DbType.DateTimeOffset },
-			{ typeof(TimeSpan), DbType.Time },
-			{ typeof(byte[]), DbType.Binary },
-			{ typeof(byte?), DbType.Byte }, 
-			{ typeof(sbyte?), DbType.SByte },
-			{ typeof(short?), DbType.Int16 },
-			{ typeof(ushort?), DbType.UInt16 },
-			{ typeof(int?), DbType.Int32 },
-			{ typeof(uint?), DbType.UInt32 },
-			{ typeof(long?), DbType.Int64 },
-			{ typeof(ulong?), DbType.UInt64 },
-			{ typeof(float?), DbType.Single },
-			{ typeof(double?), DbType.Double },
-			{ typeof(decimal?), DbType.Decimal },
-			{ typeof(bool?), DbType.Boolean }, 
-			{ typeof(char?), DbType.StringFixedLength }, 
-			{ typeof(Guid?), DbType.Guid },
-			{ typeof(DateTime?), DbType.DateTime },
-			{ typeof(DateTimeOffset?), DbType.DateTimeOffset },
-			{ typeof(TimeSpan?), DbType.Time },
-			{ typeof(System.Data.Linq.Binary), DbType.Binary },
-		};
-
-		/// <summary>
-		/// A map from dbtypes to underlying system types.
-		/// </summary>
-		private static Dictionary<DbType, Type> _dbTypeToTypeMap = new Dictionary<DbType, Type>()
-		{
-			{ DbType.AnsiString, typeof(string) },
-			{ DbType.AnsiStringFixedLength, typeof(string) },
-			{ DbType.Byte, typeof(byte) },
-			{ DbType.SByte, typeof(sbyte) },
-			{ DbType.Int16, typeof(short) },
-			{ DbType.UInt16, typeof(ushort) },
-			{ DbType.Int32, typeof(int) },
-			{ DbType.UInt32, typeof(uint) },
-			{ DbType.Int64, typeof(long) },
-			{ DbType.UInt64, typeof(ulong) },
-			{ DbType.Single, typeof(float) },
-			{ DbType.Double, typeof(double) },
-			{ DbType.Decimal, typeof(decimal) },
-			{ DbType.Boolean, typeof(bool) },
-			{ DbType.String, typeof(string) },
-			{ DbType.StringFixedLength, typeof(char) },
-			{ DbType.Guid, typeof(Guid) },
-			{ DbType.Date, typeof(DateTime) },
-			{ DbType.DateTime, typeof(DateTime) },
-			{ DbType.DateTime2, typeof(DateTime) },
-			{ DbType.DateTimeOffset, typeof(DateTimeOffset) },
-			{ DbType.Time, typeof(TimeSpan) },
-			{ DbType.Binary, typeof(byte[]) },
-			{ DbType.Object, typeof(object) },
-		};
-
-		/// <summary>
-		/// The cache for the serializers (input parameters).
-		/// </summary>
-		private static ConcurrentDictionary<QueryIdentity, Action<IDbCommand, object>> _serializers = new ConcurrentDictionary<QueryIdentity, Action<IDbCommand, object>>();
-
-		/// <summary>
-		/// The cache for the deserializers (output parameters).
-		/// </summary>
-		private static ConcurrentDictionary<QueryIdentity, Action<IDbCommand, object>> _deserializers = new ConcurrentDictionary<QueryIdentity, Action<IDbCommand, object>>();
-		#endregion
-
-		#region Code Cache Members
-		/// <summary>
-		/// Get the parameter generator method for a command and the type used for the parameter.
-		/// </summary>
-		/// <param name="command">The command to analyze.</param>
-		/// <param name="type">The type of the parameter.</param>
-		/// <returns>The command generator.</returns>
-		public static Action<IDbCommand, object> GetInputParameterGenerator(IDbCommand command, Type type)
-		{
-			QueryIdentity identity = new QueryIdentity(command, type);
-
-			// try to get the deserializer. if not found, create one.
-			return _serializers.GetOrAdd(
-				identity,
-				key =>
-				{
-					if (type.IsSubclassOf(typeof(DynamicObject)))
-						return CreateDynamicInputParameterGenerator(command);
-					else
-						return CreateClassInputParameterGenerator(command, type);
-				});
-		}
-
-		/// <summary>
-		/// Get the parameter generator method for a command and the type used for the parameter.
-		/// </summary>
-		/// <param name="command">The command to analyze.</param>
-		/// <param name="type">The type of the parameter.</param>
-		/// <returns>The command generator.</returns>
-		public static Action<IDbCommand, object> GetOutputParameterConverter(IDbCommand command, Type type)
-		{
-			QueryIdentity identity = new QueryIdentity(command, type);
-
-			// try to get the deserializer. if not found, create one.
-			return _deserializers.GetOrAdd(identity, key => CreateClassOutputParameterConverter(command, type));
-		}
-		#endregion
-
-<<<<<<< HEAD
-=======
-		#region Parameter Detection Members
-		/// <summary>
-		/// Derive the parameters for a command.
-		/// </summary>
-		/// <param name="command">The command to derive.</param>
-		/// <returns>The list of parameter names.</returns>
-		private static List<SqlParameter> DeriveParameters(IDbCommand command)
-		{
-			string sql = command.CommandText;
-
-			// for SqlServer stored procs, we can call the server to derive them
-			if (command.CommandType == CommandType.StoredProcedure)
-			{
-				// if we have a SqlCommand, use it
-				SqlCommand sqlCommand = command.UnwrapSqlCommand();
-				if (sqlCommand != null)
-					return DeriveParametersFromSqlProcedure(sqlCommand);
-			}
-
-			// otherwise we have to look at the text
-			// the text can even contain the parameters in a comment (e.g. "myproc -- @p, @q")
-			return DeriveParametersFromSqlText(sql);
-		}
-
-		/// <summary>
-		/// Derive the list of parameters from the stored procedure.
-		/// </summary>
-		/// <param name="command">The command to derive.</param>
-		/// <returns>The list of stored procedures.</returns>
-		private static List<SqlParameter> DeriveParametersFromSqlProcedure(SqlCommand command)
-		{
-			// call the server to get the parameters
-			command.Connection.ExecuteAndAutoClose(
-				_ =>
-				{
-					SqlCommandBuilder.DeriveParameters(command);
-					AdjustSqlParameters(command);
-
-					return null;
-				},
-				(_, __) => false,
-				CommandBehavior.Default);
-
-			// make the list of parameters
-			List<SqlParameter> parameters = command.Parameters.Cast<SqlParameter>().ToList();
-			parameters.ForEach(p => p.ParameterName = _parameterPrefixRegex.Replace(p.ParameterName, String.Empty));
-
-			// clear the list so we can re-add them
-			command.Parameters.Clear();
-
-			return parameters;
-		}
-
-		/// <summary>
-		/// Fixes various issues with deriving parameters from SQL Server.
-		/// </summary>
-		/// <remarks>
-		/// If the current user doesn't have execute permissions the type of a parameter,
-		/// DeriveParameters won't return the parameter. This is very difficult to debug,
-		/// so we are going to check to make sure that we got all of the parameters.
-		/// </remarks>
-		/// <param name="command">The command to analyze.</param>
-		[System.Diagnostics.CodeAnalysis.SuppressMessage("Microsoft.Maintainability", "CA1506:AvoidExcessiveClassCoupling"), System.Diagnostics.CodeAnalysis.SuppressMessage("Microsoft.Maintainability", "CA1502:AvoidExcessiveComplexity")]
-		internal static void AdjustSqlParameters(SqlCommand command)
-		{
-			var parameters = command.Parameters.OfType<SqlParameter>();
-
-			// if the current user doesn't have execute permissions on the database
-			// DeriveParameters will just skip the parameter
-			// so we are going to check the list ourselves for anything missing
-			var parameterNames = command.Connection.QuerySql(
-				@"SELECT ParameterName = p.name, SchemaName = s.name, TypeName = t.name FROM sys.parameters p
-					LEFT JOIN sys.types t ON (p.user_type_id = t.user_type_id)
-					LEFT JOIN sys.schemas s ON (t.schema_id = s.schema_id)
-					WHERE p.object_id = OBJECT_ID(@Name)",
-				new { Name = command.CommandText },
-				transaction: command.Transaction);
-
-			// make sure that we aren't missing any parameters
-			// SQL will skip the parameter in DeriveParameters if the user does not have EXECUTE permissions on the type
-			string missingParameter = parameterNames.FirstOrDefault((dynamic n) => !parameters.Any(p => String.Compare(p.ParameterName, n.ParameterName, StringComparison.OrdinalIgnoreCase) == 0));
-			if (missingParameter != null)
-				throw new InvalidOperationException(String.Format(
-					CultureInfo.InvariantCulture,
-					"{0} is missing parameter {1}. Check to see if the parameter is using a type that the current user does not have EXECUTE access to.",
-					command.CommandText,
-					missingParameter));
-
-			// DeriveParameters will also mess up table type names that have dots in them, so we escape them ourselves
-			// SQL will return them to us unescaped
-			foreach (var p in parameters.Where(p => p.SqlDbType == SqlDbType.Structured))
-			{
-				var typeParameter = parameterNames.FirstOrDefault((dynamic n) => String.Compare(p.ParameterName, n.ParameterName, StringComparison.OrdinalIgnoreCase) == 0);
-				if (typeParameter != null)
-					p.TypeName = String.Format("[{0}].[{1}]", typeParameter.SchemaName, typeParameter.TypeName);
-			}
-		}
-
-		/// <summary>
-		/// Get a list of parameters from Sql text.
-		/// </summary>
-		/// <param name="sql">The sql to scan.</param>
-		/// <returns>A list of the detected parameters.</returns>
-		private static List<SqlParameter> DeriveParametersFromSqlText(string sql)
-		{
-			return _parameterRegex.Matches(sql)
-				.Cast<Match>()
-				.Select(m => m.Groups[1].Value)
-				.Distinct()
-				.Select(p => new SqlParameter(p, null))
-				.ToList();
-		}
-		#endregion
-
->>>>>>> cfc3b8cd
-		#region Input Parameter Code Generation Members
-		/// <summary>
-		/// Create the Parameter generator method.
-		/// </summary>
-		/// <param name="command">The command to analyze.</param>
-		/// <param name="type">The type of object to parameterize.</param>
-		/// <returns>A method that serializes parameters to values.</returns>
-		[System.Diagnostics.CodeAnalysis.SuppressMessage("Microsoft.Maintainability", "CA1506:AvoidExcessiveClassCoupling"), System.Diagnostics.CodeAnalysis.SuppressMessage("Microsoft.Maintainability", "CA1502:AvoidExcessiveComplexity")]
-		static Action<IDbCommand, object> CreateClassInputParameterGenerator(IDbCommand command, Type type)
-		{
-			var provider = InsightDbProvider.For(command);
-			var parameters = provider.DeriveParameters(command);
-
-			// special case if the parameters object is an IEnumerable or Array
-			// look for the parameter that is a Structured object and pass the array to the TVP
-			var enumerable = type.GetInterfaces().FirstOrDefault(i => i.IsGenericType && i.GetGenericTypeDefinition() == typeof(IEnumerable<>));
-			if (enumerable != null)
-			{
-				return (IDbCommand cmd, object o) => 
-				{
-					var tableParameter = provider.CloneParameter(cmd, parameters.OfType<IDataParameter>().FirstOrDefault(p => provider.IsTableValuedParameter(command, p)));
-					cmd.Parameters.Add(tableParameter);
-					ListParameterHelper.AddListParameter(tableParameter, o, cmd);
-				};
-			}
-
-			// store the list of parameters in the static field of a class so we don't have to call the server again
-			var parameterTemplate = new ParameterTemplateStorage(provider, parameters);
-
-			// get the mapping of the properties for the type
-			var mapping = ColumnMapping.Parameters.CreateMapping(type, null, command.CommandText, command.CommandType, parameters, 0, parameters.Count, true);
-
-			// start creating a dynamic method
-			Type typeOwner = type.HasElementType ? type.GetElementType() : type;
-			var dm = new DynamicMethod(String.Format(CultureInfo.InvariantCulture, "CreateInputParameters-{0}", Guid.NewGuid()), null, new[] { typeof(IDbCommand), typeof(object) }, typeOwner, true);
-			var il = dm.GetILGenerator();
-
-			var stringLength = il.DeclareLocal(typeof(Int32));
-
-			// go through all of the mappings
-			for (int i = 0; i < mapping.Length; i++)
-			{
-				var prop = mapping[i];
-				var dbParameter = parameters[i];
-
-				// if there is no mapping for the parameter
-				if (prop == null)
-				{
-					// sql will silently eat table parameters that are not specified, and that can be difficult to debug
-					if (provider.IsTableValuedParameter(command, dbParameter))
-						throw new InvalidOperationException(String.Format(CultureInfo.InvariantCulture, "Table parameter {0} must be specified", dbParameter.ParameterName));
-
-					// unspecified input parameters get skipped
-					if (dbParameter.Direction == ParameterDirection.Input)
-						continue;
-				}
-
-				// copy the parameters into the command object, returning the parameters list
-				il.Emit(OpCodes.Ldsfld, parameterTemplate.ProviderField);
-				il.Emit(OpCodes.Ldarg_0);
-				il.Emit(OpCodes.Ldsfld, parameterTemplate.ParameterField);
-				il.Emit(OpCodes.Ldc_I4, i);
-				il.Emit(OpCodes.Call, typeof(InsightDbProvider).GetMethod("CopyParameter", BindingFlags.NonPublic | BindingFlags.Instance));
-
-				// if we made it this far and prop is null, then we have an output parameter that we should just leave alone
-				if (prop == null)
-				{
-					il.Emit(OpCodes.Pop);
-					continue;
-				}
-
-				// look up the best type to use for the parameter
-				DbType sqlType = LookupDbType(prop.MemberType, dbParameter.DbType);
-
-				///////////////////////////////////////////////////////////////
-				// We have a parameter, start handling all of the other types
-				///////////////////////////////////////////////////////////////
-<<<<<<< HEAD
-=======
-				if (sqlType == DbTypeEnumerable)
-				{
-					il.Emit(OpCodes.Ldarg_0);											// push command
-					il.Emit(OpCodes.Ldstr, sqlParameter.ParameterName);					// push parameter name
-
-					// get the type of the contents of the list
-					Type listType = prop.MemberType;
-					if (listType.IsArray)
-						listType = listType.GetElementType();
-					else if (listType.IsGenericType)
-						listType = listType.GetGenericArguments()[0];
-
-					// emit the table type name, but not too many prefixes
-					il.Emit(OpCodes.Ldstr, sqlParameter.TypeName);
-					il.EmitLoadType(listType);
-
-					// get the value from the object
-					il.Emit(OpCodes.Ldarg_1);
-					prop.EmitGetValue(il);
->>>>>>> cfc3b8cd
-
-				// duplicate the parameter so we can call setvalue later
-				il.Emit(OpCodes.Dup);
-
-				// for non-stored procedures, we don't know the desired type
-				// so we have to set the type of the parameter to the type of the value
-				// exception: enumerables, which we handle just below
-				if (command.CommandType != CommandType.StoredProcedure && sqlType != DbTypeEnumerable)
-				{
-					il.Emit(OpCodes.Dup);
-					il.Emit(OpCodes.Ldc_I4, (int)sqlType);
-					il.Emit(OpCodes.Call, _iDataParameterSetDbType);
-				}
-
-				///////////////////////////////////////////////////////////////
-				// Get the value from the object onto the stack
-				///////////////////////////////////////////////////////////////
-				il.Emit(OpCodes.Ldarg_1);
-				prop.EmitGetValue(il);
-
-				///////////////////////////////////////////////////////////////
-				// Special case support for enumerables. If the type is -1 (our workaround, then call the list parameter method)
-				///////////////////////////////////////////////////////////////
-				if (sqlType == DbTypeEnumerable)
-				{
-					// we have the parameter and the value as object, add the command
-					il.Emit(OpCodes.Ldarg_0);
-					il.Emit(OpCodes.Call, typeof(ListParameterHelper).GetMethod("AddListParameter", BindingFlags.Static | BindingFlags.NonPublic));
-
-					// pop the extra parameter before continuing
-					il.Emit(OpCodes.Pop);
-					continue;
-				}
-
-				// if this is a value type, then box the value so the compiler can check the type and we can call methods on it
-				if (prop.MemberType.IsValueType)
-					il.Emit(OpCodes.Box, prop.MemberType);
-
-				// special conversions for timespan to datetime
-				if ((sqlType == DbType.Time && dbParameter.DbType != DbType.Time) ||
-					(dbParameter.DbType == DbType.DateTime || dbParameter.DbType == DbType.DateTime2 || dbParameter.DbType == DbType.DateTimeOffset))
-				{
-					IlHelper.EmitLdInt32(il, (int)dbParameter.DbType);
-					il.Emit(OpCodes.Call, typeof(TypeConverterGenerator).GetMethod("ObjectToSqlDateTime"));
-				}
-
-				// if it's class type, boxed value type (in an object), or nullable, then we have to check for null
-				Label readyToSetLabel = il.DefineLabel();
-				if (!prop.MemberType.IsValueType || Nullable.GetUnderlyingType(prop.MemberType) != null)
-				{
-					Label notNull = il.DefineLabel();
-
-					// check to see if it's not null
-					il.Emit(OpCodes.Dup);
-					il.Emit(OpCodes.Brtrue_S, notNull);
-
-					// it's null. replace the value with DbNull
-					il.Emit(OpCodes.Pop);
-					il.Emit(OpCodes.Ldsfld, _dbNullValue);
-
-					///////////////////////////////////////////////////////////////
-					// if this is a string, set the local length variable to 0
-					///////////////////////////////////////////////////////////////
-					if (TypeHelper.IsDbTypeAString(sqlType))
-					{
-						IlHelper.EmitLdInt32(il, 0);
-						il.Emit(OpCodes.Stloc, stringLength);
-					}
-
-					// value is set to null. ready to set the property.
-					il.Emit(OpCodes.Br_S, readyToSetLabel);
-
-					// we know the value is not null
-					il.MarkLabel(notNull);
-				}
-
-				///////////////////////////////////////////////////////////////
-				// if this is a linq binary, convert it to a byte array
-				///////////////////////////////////////////////////////////////
-				if (prop.MemberType == typeof(System.Data.Linq.Binary))
-				{
-					il.Emit(OpCodes.Callvirt, _linqBinaryToArray);
-				}
-				else if (prop.MemberType == typeof(XmlDocument))
-				{
-					// we are sending up an XmlDocument. ToString just returns the classname, so use the outerxml.
-					il.Emit(OpCodes.Callvirt, prop.MemberType.GetProperty("OuterXml").GetGetMethod());
-				}
-				else if (prop.MemberType == typeof(XDocument))
-				{
-					// we are sending up an XDocument. Use ToString.
-					il.Emit(OpCodes.Callvirt, prop.MemberType.GetMethod("ToString", new Type[] { }));
-				}
-				else if (prop.MemberType == typeof(string))
-				{
-					// if this is a string, set the length property
-					Label isLong = il.DefineLabel();
-					Label lenDone = il.DefineLabel();
-
-					// get the string length
-					il.Emit(OpCodes.Dup);									// dup string
-					il.Emit(OpCodes.Callvirt, _stringGetLength);			// call get length
-
-					// compare to 4000
-					IlHelper.EmitLdInt32(il, 4000);							// [string] [length] [4000]
-					il.Emit(OpCodes.Cgt);									// [string] [0 or 1]
-					il.Emit(OpCodes.Brtrue_S, isLong);
-
-					// it is not longer than 4000, so store the value
-					IlHelper.EmitLdInt32(il, 4000);							// [string] [4000]
-					il.Emit(OpCodes.Br_S, lenDone);
-
-					// it is longer than 4000, so store -1
-					il.MarkLabel(isLong);
-					IlHelper.EmitLdInt32(il, -1);							// [string] [-1]
-
-					il.MarkLabel(lenDone);
-
-					// store the length of the string in local so we can stick it in the parameter
-					il.Emit(OpCodes.Stloc, stringLength);					// [string]
-				}
-				else if (prop.MemberType.GetInterfaces().Contains(typeof(IConvertible)) || prop.MemberType == typeof(object))
-				{
-					// if the type supports IConvertible, then let SQL convert it
-					// if the type is object, we can't do anything, so let SQL attempt to convert it
-				}
-				else if (!TypeHelper.IsAtomicType(prop.MemberType))
-				{
-					// NOTE: at this point we know it's an object and the object reference is not null
-					if (provider.IsXmlParameter(command, dbParameter))
-					{
-						// we have an object and it is expecting an xml parameter. let's serialize the object.
-						il.EmitLoadType(prop.MemberType);
-						il.Emit(OpCodes.Call, typeof(TypeHelper).GetMethod("SerializeObjectToXml", BindingFlags.Static | BindingFlags.Public, null, new Type[] { typeof(object), typeof(Type) }, null));
-					}
-					else if (dbParameter.DbType != DbType.Object)
-					{
-						// it's not a system type and it's not IConvertible, so let's add it as a string and let the data engine convert it.
-						il.Emit(OpCodes.Callvirt, prop.MemberType.GetMethod("ToString", new Type[] { }));
-
-						// it's possible that ToString returns a null
-						Label internalValueIsNotNull = il.DefineLabel();
-
-						// check to see if it's not null
-						il.Emit(OpCodes.Dup);
-						il.Emit(OpCodes.Brtrue_S, internalValueIsNotNull);
-
-						// it's null. replace the value with DbNull
-						il.Emit(OpCodes.Pop);
-						il.Emit(OpCodes.Ldsfld, _dbNullValue);
-
-						il.MarkLabel(internalValueIsNotNull);
-					}
-				}
-
-				///////////////////////////////////////////////////////////////
-				// p.Value = value
-				///////////////////////////////////////////////////////////////
-				// push parameter is at top of method
-				// value is above
-				il.MarkLabel(readyToSetLabel);
-				il.Emit(OpCodes.Callvirt, _iDataParameterSetValue);
-
-				///////////////////////////////////////////////////////////////
-				// p.Size = string.length
-				///////////////////////////////////////////////////////////////
-				if (TypeHelper.IsDbTypeAString(sqlType) && dbParameter is IDbDataParameter)
-				{
-					var endOfSize = il.DefineLabel();
-
-					// don't set if 0
-					il.Emit(OpCodes.Ldloc, stringLength);
-					il.Emit(OpCodes.Brfalse_S, endOfSize);
-
-					// parameter.setsize = string.length
-					il.Emit(OpCodes.Dup);
-					il.Emit(OpCodes.Ldloc, stringLength);
-					il.Emit(OpCodes.Callvirt, _iDbDataParameterSetSize);
-
-					il.MarkLabel(endOfSize);
-				}
-
-				il.Emit(OpCodes.Pop);					// pop (parameter)
-			}
-
-			il.Emit(OpCodes.Ret);
-
-			return (Action<IDbCommand, object>)dm.CreateDelegate(typeof(Action<IDbCommand, object>));
-		}
-
-		/// <summary>
-		/// Create a parameter generator for a dynamic object.
-		/// </summary>
-		/// <param name="command">The command to parse.</param>
-		/// <returns>An action that fills in the command parameters from a dynamic object.</returns>
-		static Action<IDbCommand, object> CreateDynamicInputParameterGenerator(IDbCommand command)
-		{
-			var provider = InsightDbProvider.For(command);
-			var parameters = provider.DeriveParameters(command);
-
-			return (cmd, o) =>
-			{
-				// make sure that we have a dictionary implementation
-				IDictionary<string, object> dyn = o as IDictionary<string, object>;
-				if (dyn == null)
-					throw new InvalidOperationException("Dynamic object must support IDictionary<string, object>.");
-
-				foreach (var template in parameters)
-				{
-					var p = provider.CloneParameter(command, template);
-
-					// get the value from the object, converting null to db null
-					// note that if the dictionary does not have the value, we leave the value null and then the parameter gets defaulted
-					object value = null;
-					if (dyn.TryGetValue(p.ParameterName, out value) && value == null)
-						value = DBNull.Value;
-					p.Value = value;
-
-					// if it's a string, fill in the length
-					IDbDataParameter dbDataParameter = p as IDbDataParameter;
-					if (dbDataParameter != null)
-					{
-						string s = value as string;
-						if (s != null)
-						{
-							int length = s.Length;
-							if (length > 4000)
-								length = -1;
-							dbDataParameter.Size = length;
-						}
-					}
-
-					cmd.Parameters.Add(p);
-				}
-			};
-		}
-		#endregion
-
-		#region Output Parameter Code Generation Members
-		/// <summary>
-		/// Creates a converter from output parameters to an object of a given type.
-		/// </summary>
-		/// <param name="command">The command to analyze for the results.</param>
-		/// <param name="type">The type to put the values into.</param>
-		/// <returns>The converter method.</returns>
-		static Action<IDbCommand, object> CreateClassOutputParameterConverter(IDbCommand command, Type type)
-		{
-			// get the parameters
-			List<IDataParameter> parameters = command.Parameters.Cast<IDataParameter>().ToList();
-
-			// if there are no output parameters, then return an empty method
-			if (!parameters.Cast<IDataParameter>().Any(p => p.Direction.HasFlag(ParameterDirection.Output)))
-				return (IDbCommand c, object o) => { };
-
-			// create a dynamic method
-			Type typeOwner = type.HasElementType ? type.GetElementType() : type;
-
-			// start creating a dynamic method
-			var dm = new DynamicMethod(String.Format(CultureInfo.InvariantCulture, "CreateOutputParameters-{0}", Guid.NewGuid()), null, new[] { typeof(IDbCommand), typeof(object) }, typeOwner, true);
-			var il = dm.GetILGenerator();
-
-			var localParameters = il.DeclareLocal(typeof(IDataParameterCollection));
-
-			// get the parameters collection from the command into loc.0
-			il.Emit(OpCodes.Ldarg_0);												// push arg.0 (command), stack => [command]
-			il.Emit(OpCodes.Callvirt, _iDbCommandGetParameters);					// call getparams, stack => [parameters]
-			il.Emit(OpCodes.Stloc, localParameters);
-
-			foreach (var prop in ClassPropInfo.GetMappingForType(type))
-			{
-				if (!prop.Value.CanSetMember)
-					continue;
-
-				// if there is no parameter for this property, then skip it
-				// if the parameter is not output, then skip it
-				IDataParameter parameter = parameters.Find(p => String.Compare(p.ParameterName, prop.Key, StringComparison.OrdinalIgnoreCase) == 0);
-				if (parameter == null || !parameter.Direction.HasFlag(ParameterDirection.Output))
-					continue;
-
-				// push the object on the stack. we will need it to set the value below
-				il.Emit(OpCodes.Ldarg_1);
-
-				// get the parameter out of the collection
-				il.Emit(OpCodes.Ldloc, localParameters);
-				il.Emit(OpCodes.Ldstr, parameter.ParameterName);                 // push (parametername)
-				il.Emit(OpCodes.Callvirt, _iDataParameterCollectionGetItem);
-
-				// get the value out of the parameter
-				il.Emit(OpCodes.Callvirt, _iDataParameterGetValue);
-
-				// emit the code to convert the value and set it on the object
-				Label finishLabel = TypeConverterGenerator.EmitConvertAndSetValue(il, _dbTypeToTypeMap[parameter.DbType], prop.Value);
-				il.MarkLabel(finishLabel);
-			}
-
-			il.Emit(OpCodes.Ret);
-
-			return (Action<IDbCommand, object>)dm.CreateDelegate(typeof(Action<IDbCommand, object>));
-		}
-		#endregion
-
-		#region DbType Mapping
-		/// <summary>
-		/// Look up a DbType from a .Net type.
-		/// </summary>
-		/// <param name="type">The type to analyze.</param>
-		/// <param name="parameterType">The expected sql parameter type. Used as the default.</param>
-		/// <returns>The equivalend DbType.</returns>
-		private static DbType LookupDbType(Type type, DbType parameterType)
-		{
-			DbType sqlType;
-
-			// if the type is nullable, get the underlying type
-			var nullUnderlyingType = Nullable.GetUnderlyingType(type);
-			if (nullUnderlyingType != null)
-				type = nullUnderlyingType;
-
-			// if it's an enum, get the underlying type
-			if (type.IsEnum)
-				type = Enum.GetUnderlyingType(type);
-
-			// look up the type
-			if (_typeToDbTypeMap.TryGetValue(type, out sqlType))
-				return sqlType;
-
-			// special cases for XmlDocument and XDocument
-			if (type == typeof(XmlDocument))
-				return DbType.Xml;
-			if (type == typeof(XDocument))
-				return DbType.Xml;
-
-			// support for enumerables
-			if (typeof(IEnumerable).IsAssignableFrom(type))
-			{
-				// use -1 to denote its a list, hacky but will work on any DB
-				return DbTypeEnumerable;
-			}
-
-			// let's see if the type can be directly converted to the parameter type
-			return parameterType;
-		}
-		#endregion
-
-		#region ListParameterHelper Class
-		/// <summary>
-		/// Helps pack list parameters into a command.
-		/// </summary>
-		internal static class ListParameterHelper
-		{
-			/// <summary>
-			/// Cache for Table-Valued Parameter schemas.
-			/// </summary>
-			private static ConcurrentDictionary<Tuple<string, Type>, ObjectReader> _tvpReaders = new ConcurrentDictionary<Tuple<string, Type>, ObjectReader>();
-
-			/// <summary>
-			/// The regex to detect parameters.
-			/// </summary>
-			private static string _parameterPrefixRegex = "[?@:]";
-
-			/// <summary>
-			/// Converts an IEnumerable to a list of parameters, and updates the SQL command to support them.
-			/// </summary>
-			/// <param name="parameter">The parameter to modify.</param>
-			/// <param name="value">The value of the parameter.</param>
-			/// <param name="command">The command to add to.</param>
-			internal static void AddListParameter(IDataParameter parameter, object value, IDbCommand command)
-			{
-				// convert the value to an enumerable
-				IEnumerable list = (IEnumerable)value;
-
-				Type listType = list.GetType();
-				if (listType.IsArray)
-					listType = listType.GetElementType();
-				else
-				{
-					listType = listType.GetInterfaces().FirstOrDefault(i => i.IsGenericType && i.GetGenericTypeDefinition() == typeof(IEnumerable<>));
-					if (listType.IsGenericType)
-						listType = listType.GetGenericArguments()[0];
-				}
-
-				listType = Nullable.GetUnderlyingType(listType) ?? listType;
-
-				if (command.CommandType == CommandType.Text && (listType.IsValueType || listType == typeof(string)))
-					AddListParameterByValue(parameter, list, command);
-				else
-					AddListParameterByClass(parameter, list, command, listType);
-			}
-
-			/// <summary>
-			/// Add strings and value parameters (non-table-types).
-			/// </summary>
-			/// <param name="parameter">The parameter to modify.</param>
-			/// <param name="list">The list of objects to add.</param>
-			/// <param name="command">The command to add parameters to.</param>
-			[System.Diagnostics.CodeAnalysis.SuppressMessage("Microsoft.Security", "CA2100:Review SQL queries for security vulnerabilities")]
-			private static void AddListParameterByValue(IDataParameter parameter, IEnumerable list, IDbCommand command)
-			{
-				// we are going to replace the current parameter with a list of new parameters
-				command.Parameters.Remove(parameter);
-
-				string parameterName = parameter.ParameterName;
-				var count = 0;
-				bool isString = list is IEnumerable<string>;
-
-				// add a parameter for each item
-				foreach (var item in list)
-				{
-					count++;
-
-					// create the parameter for the item
-					var listParam = command.CreateParameter();
-					listParam.ParameterName = parameterName + count;
-					listParam.Value = item ?? DBNull.Value;
-
-					// if we are dealing with strings, add the length of the string
-					if (isString && item != null)
-					{
-						int length = ((string)item).Length;
-						if (length > 4000)
-							length = -1;
-						listParam.Size = length;
-					}
-
-					command.Parameters.Add(listParam);
-				}
-
-				if (count == 0)
-				{
-					var emptyRows = InsightDbProvider.For(command).GenerateEmptySql(command);
-					command.CommandText = Regex.Replace(command.CommandText, _parameterPrefixRegex + Regex.Escape(parameterName), emptyRows, RegexOptions.IgnoreCase);
-				}
-				else
-				{
-					command.CommandText = Regex.Replace(
-						command.CommandText,
-						_parameterPrefixRegex + Regex.Escape(parameterName),
-						match =>
-						{
-							var grp = match.Value;
-							var sb = new StringBuilder();
-
-							// append the parameters
-							sb.Append(grp).Append(1);
-							for (int i = 2; i <= count; i++)
-								sb.Append(',').Append(grp).Append(i);
-
-							return sb.ToString();
-						},
-						RegexOptions.IgnoreCase);
-				}
-			}
-
-			/// <summary>
-			/// Add a list of objects as a table-valued parameter.
-			/// </summary>
-			/// <param name="parameter">The parameter to modify.</param>
-			/// <param name="list">The list to add to the parameter.</param>
-			/// <param name="command">The command to add parameters to.</param>
-			/// <param name="listType">The type that the list contains.</param>
-			private static void AddListParameterByClass(IDataParameter parameter, IEnumerable list, IDbCommand command, Type listType)
-			{
-				var provider = InsightDbProvider.For(command);
-
-				// allow the provider to make sure the table parameter is set up properly
-				string tableTypeName = provider.GetTableParameterTypeName(command, parameter, listType);
-
-				// see if we already have a reader for the given type and table type name
-				// we can't use the schema cache because we don't have a schema yet
-				var key = Tuple.Create<string, Type>(tableTypeName, listType);
-				ObjectReader objectReader = _tvpReaders.GetOrAdd(
-					key,
-					k => command.Connection.ExecuteAndAutoClose(
-						_ => null,
-						(_, __) =>
-						{
-							using (var reader = provider.GetTableTypeSchema(command, parameter))
-								return ObjectReader.GetObjectReader(command, reader, listType);
-						},
-						CommandBehavior.Default));
-
-				// create the structured parameter
-				parameter.Value = new ObjectListDbDataReader(objectReader, list as IEnumerable);
-			}
-		}
-		#endregion
-
-		#region ParameterTemplateStorage Class
-		/// <summary>
-		/// Allows storage of the information needed to copy a parameter template.
-		/// </summary>
-		/// <remarks>
-		/// We store the information in the static fields of a class because it is easy to access them
-		/// in the IL of a DynamicMethod.
-		/// We can't use this class for the mapper code because we require a DynamicMethod to access private methods.
-		/// I suppose that we could just use DynamicMethod for prop.EmitGetValue/SetValue, but that is a refactor for another day.
-		/// </remarks>
-		class ParameterTemplateStorage
-		{
-			public ParameterTemplateStorage(InsightDbProvider provider, IList<IDataParameter> parameters)
-			{
-				// create a new assembly
-				AssemblyName an = Assembly.GetExecutingAssembly().GetName();
-				AssemblyBuilder ab = AppDomain.CurrentDomain.DefineDynamicAssembly(an, AssemblyBuilderAccess.Run);
-				ModuleBuilder mb = ab.DefineDynamicModule(an.Name);
-
-				// create a type based on DbConnectionWrapper and call the default constructor
-				TypeBuilder tb = mb.DefineType(Guid.NewGuid().ToString());
-				tb.DefineField("_provider", typeof(InsightDbProvider), FieldAttributes.Static | FieldAttributes.Private);
-				tb.DefineField("_parameters", typeof(IList<IDataParameter>), FieldAttributes.Static | FieldAttributes.Private);
-				Type t = tb.CreateType();
-
-				ProviderField = t.GetField("_provider", BindingFlags.Static | BindingFlags.NonPublic);
-				ProviderField.SetValue(null, provider);
-
-				ParameterField = t.GetField("_parameters", BindingFlags.Static | BindingFlags.NonPublic);
-				ParameterField.SetValue(null, parameters);
-			}
-
-			public FieldInfo ParameterField { get; private set; }
-
-			public FieldInfo ProviderField { get; private set; }
-		}
-		#endregion
-	}
-}
+﻿using System;
+using System.Collections;
+using System.Collections.Concurrent;
+using System.Collections.Generic;
+using System.Data;
+using System.Diagnostics.CodeAnalysis;
+using System.Dynamic;
+using System.Globalization;
+using System.Linq;
+using System.Reflection;
+using System.Reflection.Emit;
+using System.Text;
+using System.Text.RegularExpressions;
+using System.Xml;
+using System.Xml.Linq;
+using Insight.Database.Providers;
+
+namespace Insight.Database.CodeGenerator
+{
+	/// <summary>
+	/// A code generator to create methods to serialize an object into sql parameters.
+	/// </summary>
+	[System.Diagnostics.CodeAnalysis.SuppressMessage("Microsoft.Maintainability", "CA1506:AvoidExcessiveClassCoupling"), SuppressMessage("Microsoft.StyleCop.CSharp.DocumentationRules", "SA1600:ElementsMustBeDocumented", Justification = "Documenting the internal properties reduces readability without adding additional information.")]
+	static class DbParameterGenerator
+	{
+		#region Private Members
+		/// <summary>
+		/// Special case for enumerable data types.
+		/// </summary>
+		private const DbType DbTypeEnumerable = (DbType)(-1);
+
+		/// <summary>
+		/// MethodInfos for methods that we are going to call.
+		/// </summary>
+		private static readonly FieldInfo _dbNullValue = typeof(DBNull).GetField("Value");
+		private static readonly MethodInfo _iDbCommandGetParameters = typeof(IDbCommand).GetProperty("Parameters").GetGetMethod();
+		private static readonly MethodInfo _iDataParameterCollectionGetItem = typeof(IDataParameterCollection).GetProperty("Item").GetGetMethod();
+		private static readonly MethodInfo _iDataParameterSetDbType = typeof(IDataParameter).GetProperty("DbType").GetSetMethod();
+		private static readonly MethodInfo _iDataParameterSetValue = typeof(IDataParameter).GetProperty("Value").GetSetMethod();
+		private static readonly MethodInfo _iDbDataParameterSetSize = typeof(IDbDataParameter).GetProperty("Size").GetSetMethod();
+		private static readonly MethodInfo _stringGetLength = typeof(string).GetProperty("Length").GetGetMethod();
+		private static readonly MethodInfo _linqBinaryToArray = typeof(System.Data.Linq.Binary).GetMethod("ToArray", BindingFlags.Public | BindingFlags.Instance);
+		private static readonly MethodInfo _iDataParameterGetValue = typeof(IDataParameter).GetProperty("Value").GetGetMethod();
+
+		/// <summary>
+		/// Mapping from object types to DbTypes.
+		/// </summary>
+		private static Dictionary<Type, DbType> _typeToDbTypeMap = new Dictionary<Type, DbType>()
+		{
+			{ typeof(byte), DbType.Byte },
+			{ typeof(sbyte), DbType.SByte },
+			{ typeof(short), DbType.Int16 },
+			{ typeof(ushort), DbType.UInt16 },
+			{ typeof(int), DbType.Int32 },
+			{ typeof(uint), DbType.UInt32 },
+			{ typeof(long), DbType.Int64 },
+			{ typeof(ulong), DbType.UInt64 },
+			{ typeof(float), DbType.Single },
+			{ typeof(double), DbType.Double },
+			{ typeof(decimal), DbType.Decimal },
+			{ typeof(bool), DbType.Boolean },
+			{ typeof(string), DbType.String },
+			{ typeof(char), DbType.StringFixedLength },
+			{ typeof(Guid), DbType.Guid },
+			{ typeof(DateTime), DbType.DateTime },
+			{ typeof(DateTimeOffset), DbType.DateTimeOffset },
+			{ typeof(TimeSpan), DbType.Time },
+			{ typeof(byte[]), DbType.Binary },
+			{ typeof(byte?), DbType.Byte }, 
+			{ typeof(sbyte?), DbType.SByte },
+			{ typeof(short?), DbType.Int16 },
+			{ typeof(ushort?), DbType.UInt16 },
+			{ typeof(int?), DbType.Int32 },
+			{ typeof(uint?), DbType.UInt32 },
+			{ typeof(long?), DbType.Int64 },
+			{ typeof(ulong?), DbType.UInt64 },
+			{ typeof(float?), DbType.Single },
+			{ typeof(double?), DbType.Double },
+			{ typeof(decimal?), DbType.Decimal },
+			{ typeof(bool?), DbType.Boolean }, 
+			{ typeof(char?), DbType.StringFixedLength }, 
+			{ typeof(Guid?), DbType.Guid },
+			{ typeof(DateTime?), DbType.DateTime },
+			{ typeof(DateTimeOffset?), DbType.DateTimeOffset },
+			{ typeof(TimeSpan?), DbType.Time },
+			{ typeof(System.Data.Linq.Binary), DbType.Binary },
+		};
+
+		/// <summary>
+		/// A map from dbtypes to underlying system types.
+		/// </summary>
+		private static Dictionary<DbType, Type> _dbTypeToTypeMap = new Dictionary<DbType, Type>()
+		{
+			{ DbType.AnsiString, typeof(string) },
+			{ DbType.AnsiStringFixedLength, typeof(string) },
+			{ DbType.Byte, typeof(byte) },
+			{ DbType.SByte, typeof(sbyte) },
+			{ DbType.Int16, typeof(short) },
+			{ DbType.UInt16, typeof(ushort) },
+			{ DbType.Int32, typeof(int) },
+			{ DbType.UInt32, typeof(uint) },
+			{ DbType.Int64, typeof(long) },
+			{ DbType.UInt64, typeof(ulong) },
+			{ DbType.Single, typeof(float) },
+			{ DbType.Double, typeof(double) },
+			{ DbType.Decimal, typeof(decimal) },
+			{ DbType.Boolean, typeof(bool) },
+			{ DbType.String, typeof(string) },
+			{ DbType.StringFixedLength, typeof(char) },
+			{ DbType.Guid, typeof(Guid) },
+			{ DbType.Date, typeof(DateTime) },
+			{ DbType.DateTime, typeof(DateTime) },
+			{ DbType.DateTime2, typeof(DateTime) },
+			{ DbType.DateTimeOffset, typeof(DateTimeOffset) },
+			{ DbType.Time, typeof(TimeSpan) },
+			{ DbType.Binary, typeof(byte[]) },
+			{ DbType.Object, typeof(object) },
+		};
+
+		/// <summary>
+		/// The cache for the serializers (input parameters).
+		/// </summary>
+		private static ConcurrentDictionary<QueryIdentity, Action<IDbCommand, object>> _serializers = new ConcurrentDictionary<QueryIdentity, Action<IDbCommand, object>>();
+
+		/// <summary>
+		/// The cache for the deserializers (output parameters).
+		/// </summary>
+		private static ConcurrentDictionary<QueryIdentity, Action<IDbCommand, object>> _deserializers = new ConcurrentDictionary<QueryIdentity, Action<IDbCommand, object>>();
+		#endregion
+
+		#region Code Cache Members
+		/// <summary>
+		/// Get the parameter generator method for a command and the type used for the parameter.
+		/// </summary>
+		/// <param name="command">The command to analyze.</param>
+		/// <param name="type">The type of the parameter.</param>
+		/// <returns>The command generator.</returns>
+		public static Action<IDbCommand, object> GetInputParameterGenerator(IDbCommand command, Type type)
+		{
+			QueryIdentity identity = new QueryIdentity(command, type);
+
+			// try to get the deserializer. if not found, create one.
+			return _serializers.GetOrAdd(
+				identity,
+				key =>
+				{
+					if (type.IsSubclassOf(typeof(DynamicObject)))
+						return CreateDynamicInputParameterGenerator(command);
+					else
+						return CreateClassInputParameterGenerator(command, type);
+				});
+		}
+
+		/// <summary>
+		/// Get the parameter generator method for a command and the type used for the parameter.
+		/// </summary>
+		/// <param name="command">The command to analyze.</param>
+		/// <param name="type">The type of the parameter.</param>
+		/// <returns>The command generator.</returns>
+		public static Action<IDbCommand, object> GetOutputParameterConverter(IDbCommand command, Type type)
+		{
+			QueryIdentity identity = new QueryIdentity(command, type);
+
+			// try to get the deserializer. if not found, create one.
+			return _deserializers.GetOrAdd(identity, key => CreateClassOutputParameterConverter(command, type));
+		}
+		#endregion
+
+		#region Input Parameter Code Generation Members
+		/// <summary>
+		/// Create the Parameter generator method.
+		/// </summary>
+		/// <param name="command">The command to analyze.</param>
+		/// <param name="type">The type of object to parameterize.</param>
+		/// <returns>A method that serializes parameters to values.</returns>
+		[System.Diagnostics.CodeAnalysis.SuppressMessage("Microsoft.Maintainability", "CA1506:AvoidExcessiveClassCoupling"), System.Diagnostics.CodeAnalysis.SuppressMessage("Microsoft.Maintainability", "CA1502:AvoidExcessiveComplexity")]
+		static Action<IDbCommand, object> CreateClassInputParameterGenerator(IDbCommand command, Type type)
+		{
+			var provider = InsightDbProvider.For(command);
+			var parameters = provider.DeriveParameters(command);
+
+			// special case if the parameters object is an IEnumerable or Array
+			// look for the parameter that is a Structured object and pass the array to the TVP
+			var enumerable = type.GetInterfaces().FirstOrDefault(i => i.IsGenericType && i.GetGenericTypeDefinition() == typeof(IEnumerable<>));
+			if (enumerable != null)
+			{
+				return (IDbCommand cmd, object o) => 
+				{
+					var tableParameter = provider.CloneParameter(cmd, parameters.OfType<IDataParameter>().FirstOrDefault(p => provider.IsTableValuedParameter(command, p)));
+					cmd.Parameters.Add(tableParameter);
+					ListParameterHelper.AddListParameter(tableParameter, o, cmd);
+				};
+			}
+
+			// store the list of parameters in the static field of a class so we don't have to call the server again
+			var parameterTemplate = new ParameterTemplateStorage(provider, parameters);
+
+			// get the mapping of the properties for the type
+			var mapping = ColumnMapping.Parameters.CreateMapping(type, null, command.CommandText, command.CommandType, parameters, 0, parameters.Count, true);
+
+			// start creating a dynamic method
+			Type typeOwner = type.HasElementType ? type.GetElementType() : type;
+			var dm = new DynamicMethod(String.Format(CultureInfo.InvariantCulture, "CreateInputParameters-{0}", Guid.NewGuid()), null, new[] { typeof(IDbCommand), typeof(object) }, typeOwner, true);
+			var il = dm.GetILGenerator();
+
+			var stringLength = il.DeclareLocal(typeof(Int32));
+
+			// go through all of the mappings
+			for (int i = 0; i < mapping.Length; i++)
+			{
+				var prop = mapping[i];
+				var dbParameter = parameters[i];
+
+				// if there is no mapping for the parameter
+				if (prop == null)
+				{
+					// sql will silently eat table parameters that are not specified, and that can be difficult to debug
+					if (provider.IsTableValuedParameter(command, dbParameter))
+						throw new InvalidOperationException(String.Format(CultureInfo.InvariantCulture, "Table parameter {0} must be specified", dbParameter.ParameterName));
+
+					// unspecified input parameters get skipped
+					if (dbParameter.Direction == ParameterDirection.Input)
+						continue;
+				}
+
+				// copy the parameters into the command object, returning the parameters list
+				il.Emit(OpCodes.Ldsfld, parameterTemplate.ProviderField);
+				il.Emit(OpCodes.Ldarg_0);
+				il.Emit(OpCodes.Ldsfld, parameterTemplate.ParameterField);
+				il.Emit(OpCodes.Ldc_I4, i);
+				il.Emit(OpCodes.Call, typeof(InsightDbProvider).GetMethod("CopyParameter", BindingFlags.NonPublic | BindingFlags.Instance));
+
+				// if we made it this far and prop is null, then we have an output parameter that we should just leave alone
+				if (prop == null)
+				{
+					il.Emit(OpCodes.Pop);
+					continue;
+				}
+
+				// look up the best type to use for the parameter
+				DbType sqlType = LookupDbType(prop.MemberType, dbParameter.DbType);
+
+				///////////////////////////////////////////////////////////////
+				// We have a parameter, start handling all of the other types
+				///////////////////////////////////////////////////////////////
+				// duplicate the parameter so we can call setvalue later
+				il.Emit(OpCodes.Dup);
+
+				// for non-stored procedures, we don't know the desired type
+				// so we have to set the type of the parameter to the type of the value
+				// exception: enumerables, which we handle just below
+				if (command.CommandType != CommandType.StoredProcedure && sqlType != DbTypeEnumerable)
+				{
+					il.Emit(OpCodes.Dup);
+					il.Emit(OpCodes.Ldc_I4, (int)sqlType);
+					il.Emit(OpCodes.Call, _iDataParameterSetDbType);
+				}
+
+				///////////////////////////////////////////////////////////////
+				// Get the value from the object onto the stack
+				///////////////////////////////////////////////////////////////
+				il.Emit(OpCodes.Ldarg_1);
+				prop.EmitGetValue(il);
+
+				///////////////////////////////////////////////////////////////
+				// Special case support for enumerables. If the type is -1 (our workaround, then call the list parameter method)
+				///////////////////////////////////////////////////////////////
+				if (sqlType == DbTypeEnumerable)
+				{
+					// we have the parameter and the value as object, add the command
+					il.Emit(OpCodes.Ldarg_0);
+					il.Emit(OpCodes.Call, typeof(ListParameterHelper).GetMethod("AddListParameter", BindingFlags.Static | BindingFlags.NonPublic));
+
+					// pop the extra parameter before continuing
+					il.Emit(OpCodes.Pop);
+					continue;
+				}
+
+				// if this is a value type, then box the value so the compiler can check the type and we can call methods on it
+				if (prop.MemberType.IsValueType)
+					il.Emit(OpCodes.Box, prop.MemberType);
+
+				// special conversions for timespan to datetime
+				if ((sqlType == DbType.Time && dbParameter.DbType != DbType.Time) ||
+					(dbParameter.DbType == DbType.DateTime || dbParameter.DbType == DbType.DateTime2 || dbParameter.DbType == DbType.DateTimeOffset))
+				{
+					IlHelper.EmitLdInt32(il, (int)dbParameter.DbType);
+					il.Emit(OpCodes.Call, typeof(TypeConverterGenerator).GetMethod("ObjectToSqlDateTime"));
+				}
+
+				// if it's class type, boxed value type (in an object), or nullable, then we have to check for null
+				Label readyToSetLabel = il.DefineLabel();
+				if (!prop.MemberType.IsValueType || Nullable.GetUnderlyingType(prop.MemberType) != null)
+				{
+					Label notNull = il.DefineLabel();
+
+					// check to see if it's not null
+					il.Emit(OpCodes.Dup);
+					il.Emit(OpCodes.Brtrue_S, notNull);
+
+					// it's null. replace the value with DbNull
+					il.Emit(OpCodes.Pop);
+					il.Emit(OpCodes.Ldsfld, _dbNullValue);
+
+					///////////////////////////////////////////////////////////////
+					// if this is a string, set the local length variable to 0
+					///////////////////////////////////////////////////////////////
+					if (TypeHelper.IsDbTypeAString(sqlType))
+					{
+						IlHelper.EmitLdInt32(il, 0);
+						il.Emit(OpCodes.Stloc, stringLength);
+					}
+
+					// value is set to null. ready to set the property.
+					il.Emit(OpCodes.Br_S, readyToSetLabel);
+
+					// we know the value is not null
+					il.MarkLabel(notNull);
+				}
+
+				///////////////////////////////////////////////////////////////
+				// if this is a linq binary, convert it to a byte array
+				///////////////////////////////////////////////////////////////
+				if (prop.MemberType == typeof(System.Data.Linq.Binary))
+				{
+					il.Emit(OpCodes.Callvirt, _linqBinaryToArray);
+				}
+				else if (prop.MemberType == typeof(XmlDocument))
+				{
+					// we are sending up an XmlDocument. ToString just returns the classname, so use the outerxml.
+					il.Emit(OpCodes.Callvirt, prop.MemberType.GetProperty("OuterXml").GetGetMethod());
+				}
+				else if (prop.MemberType == typeof(XDocument))
+				{
+					// we are sending up an XDocument. Use ToString.
+					il.Emit(OpCodes.Callvirt, prop.MemberType.GetMethod("ToString", new Type[] { }));
+				}
+				else if (prop.MemberType == typeof(string))
+				{
+					// if this is a string, set the length property
+					Label isLong = il.DefineLabel();
+					Label lenDone = il.DefineLabel();
+
+					// get the string length
+					il.Emit(OpCodes.Dup);									// dup string
+					il.Emit(OpCodes.Callvirt, _stringGetLength);			// call get length
+
+					// compare to 4000
+					IlHelper.EmitLdInt32(il, 4000);							// [string] [length] [4000]
+					il.Emit(OpCodes.Cgt);									// [string] [0 or 1]
+					il.Emit(OpCodes.Brtrue_S, isLong);
+
+					// it is not longer than 4000, so store the value
+					IlHelper.EmitLdInt32(il, 4000);							// [string] [4000]
+					il.Emit(OpCodes.Br_S, lenDone);
+
+					// it is longer than 4000, so store -1
+					il.MarkLabel(isLong);
+					IlHelper.EmitLdInt32(il, -1);							// [string] [-1]
+
+					il.MarkLabel(lenDone);
+
+					// store the length of the string in local so we can stick it in the parameter
+					il.Emit(OpCodes.Stloc, stringLength);					// [string]
+				}
+				else if (prop.MemberType.GetInterfaces().Contains(typeof(IConvertible)) || prop.MemberType == typeof(object))
+				{
+					// if the type supports IConvertible, then let SQL convert it
+					// if the type is object, we can't do anything, so let SQL attempt to convert it
+				}
+				else if (!TypeHelper.IsAtomicType(prop.MemberType))
+				{
+					// NOTE: at this point we know it's an object and the object reference is not null
+					if (provider.IsXmlParameter(command, dbParameter))
+					{
+						// we have an object and it is expecting an xml parameter. let's serialize the object.
+						il.EmitLoadType(prop.MemberType);
+						il.Emit(OpCodes.Call, typeof(TypeHelper).GetMethod("SerializeObjectToXml", BindingFlags.Static | BindingFlags.Public, null, new Type[] { typeof(object), typeof(Type) }, null));
+					}
+					else if (dbParameter.DbType != DbType.Object)
+					{
+						// it's not a system type and it's not IConvertible, so let's add it as a string and let the data engine convert it.
+						il.Emit(OpCodes.Callvirt, prop.MemberType.GetMethod("ToString", new Type[] { }));
+
+						// it's possible that ToString returns a null
+						Label internalValueIsNotNull = il.DefineLabel();
+
+						// check to see if it's not null
+						il.Emit(OpCodes.Dup);
+						il.Emit(OpCodes.Brtrue_S, internalValueIsNotNull);
+
+						// it's null. replace the value with DbNull
+						il.Emit(OpCodes.Pop);
+						il.Emit(OpCodes.Ldsfld, _dbNullValue);
+
+						il.MarkLabel(internalValueIsNotNull);
+					}
+				}
+
+				///////////////////////////////////////////////////////////////
+				// p.Value = value
+				///////////////////////////////////////////////////////////////
+				// push parameter is at top of method
+				// value is above
+				il.MarkLabel(readyToSetLabel);
+				il.Emit(OpCodes.Callvirt, _iDataParameterSetValue);
+
+				///////////////////////////////////////////////////////////////
+				// p.Size = string.length
+				///////////////////////////////////////////////////////////////
+				if (TypeHelper.IsDbTypeAString(sqlType) && dbParameter is IDbDataParameter)
+				{
+					var endOfSize = il.DefineLabel();
+
+					// don't set if 0
+					il.Emit(OpCodes.Ldloc, stringLength);
+					il.Emit(OpCodes.Brfalse_S, endOfSize);
+
+					// parameter.setsize = string.length
+					il.Emit(OpCodes.Dup);
+					il.Emit(OpCodes.Ldloc, stringLength);
+					il.Emit(OpCodes.Callvirt, _iDbDataParameterSetSize);
+
+					il.MarkLabel(endOfSize);
+				}
+
+				il.Emit(OpCodes.Pop);					// pop (parameter)
+			}
+
+			il.Emit(OpCodes.Ret);
+
+			return (Action<IDbCommand, object>)dm.CreateDelegate(typeof(Action<IDbCommand, object>));
+		}
+
+		/// <summary>
+		/// Create a parameter generator for a dynamic object.
+		/// </summary>
+		/// <param name="command">The command to parse.</param>
+		/// <returns>An action that fills in the command parameters from a dynamic object.</returns>
+		static Action<IDbCommand, object> CreateDynamicInputParameterGenerator(IDbCommand command)
+		{
+			var provider = InsightDbProvider.For(command);
+			var parameters = provider.DeriveParameters(command);
+
+			return (cmd, o) =>
+			{
+				// make sure that we have a dictionary implementation
+				IDictionary<string, object> dyn = o as IDictionary<string, object>;
+				if (dyn == null)
+					throw new InvalidOperationException("Dynamic object must support IDictionary<string, object>.");
+
+				foreach (var template in parameters)
+				{
+					var p = provider.CloneParameter(command, template);
+
+					// get the value from the object, converting null to db null
+					// note that if the dictionary does not have the value, we leave the value null and then the parameter gets defaulted
+					object value = null;
+					if (dyn.TryGetValue(p.ParameterName, out value) && value == null)
+						value = DBNull.Value;
+					p.Value = value;
+
+					// if it's a string, fill in the length
+					IDbDataParameter dbDataParameter = p as IDbDataParameter;
+					if (dbDataParameter != null)
+					{
+						string s = value as string;
+						if (s != null)
+						{
+							int length = s.Length;
+							if (length > 4000)
+								length = -1;
+							dbDataParameter.Size = length;
+						}
+					}
+
+					cmd.Parameters.Add(p);
+				}
+			};
+		}
+		#endregion
+
+		#region Output Parameter Code Generation Members
+		/// <summary>
+		/// Creates a converter from output parameters to an object of a given type.
+		/// </summary>
+		/// <param name="command">The command to analyze for the results.</param>
+		/// <param name="type">The type to put the values into.</param>
+		/// <returns>The converter method.</returns>
+		static Action<IDbCommand, object> CreateClassOutputParameterConverter(IDbCommand command, Type type)
+		{
+			// get the parameters
+			List<IDataParameter> parameters = command.Parameters.Cast<IDataParameter>().ToList();
+
+			// if there are no output parameters, then return an empty method
+			if (!parameters.Cast<IDataParameter>().Any(p => p.Direction.HasFlag(ParameterDirection.Output)))
+				return (IDbCommand c, object o) => { };
+
+			// create a dynamic method
+			Type typeOwner = type.HasElementType ? type.GetElementType() : type;
+
+			// start creating a dynamic method
+			var dm = new DynamicMethod(String.Format(CultureInfo.InvariantCulture, "CreateOutputParameters-{0}", Guid.NewGuid()), null, new[] { typeof(IDbCommand), typeof(object) }, typeOwner, true);
+			var il = dm.GetILGenerator();
+
+			var localParameters = il.DeclareLocal(typeof(IDataParameterCollection));
+
+			// get the parameters collection from the command into loc.0
+			il.Emit(OpCodes.Ldarg_0);												// push arg.0 (command), stack => [command]
+			il.Emit(OpCodes.Callvirt, _iDbCommandGetParameters);					// call getparams, stack => [parameters]
+			il.Emit(OpCodes.Stloc, localParameters);
+
+			foreach (var prop in ClassPropInfo.GetMappingForType(type))
+			{
+				if (!prop.Value.CanSetMember)
+					continue;
+
+				// if there is no parameter for this property, then skip it
+				// if the parameter is not output, then skip it
+				IDataParameter parameter = parameters.Find(p => String.Compare(p.ParameterName, prop.Key, StringComparison.OrdinalIgnoreCase) == 0);
+				if (parameter == null || !parameter.Direction.HasFlag(ParameterDirection.Output))
+					continue;
+
+				// push the object on the stack. we will need it to set the value below
+				il.Emit(OpCodes.Ldarg_1);
+
+				// get the parameter out of the collection
+				il.Emit(OpCodes.Ldloc, localParameters);
+				il.Emit(OpCodes.Ldstr, parameter.ParameterName);                 // push (parametername)
+				il.Emit(OpCodes.Callvirt, _iDataParameterCollectionGetItem);
+
+				// get the value out of the parameter
+				il.Emit(OpCodes.Callvirt, _iDataParameterGetValue);
+
+				// emit the code to convert the value and set it on the object
+				Label finishLabel = TypeConverterGenerator.EmitConvertAndSetValue(il, _dbTypeToTypeMap[parameter.DbType], prop.Value);
+				il.MarkLabel(finishLabel);
+			}
+
+			il.Emit(OpCodes.Ret);
+
+			return (Action<IDbCommand, object>)dm.CreateDelegate(typeof(Action<IDbCommand, object>));
+		}
+		#endregion
+
+		#region DbType Mapping
+		/// <summary>
+		/// Look up a DbType from a .Net type.
+		/// </summary>
+		/// <param name="type">The type to analyze.</param>
+		/// <param name="parameterType">The expected sql parameter type. Used as the default.</param>
+		/// <returns>The equivalend DbType.</returns>
+		private static DbType LookupDbType(Type type, DbType parameterType)
+		{
+			DbType sqlType;
+
+			// if the type is nullable, get the underlying type
+			var nullUnderlyingType = Nullable.GetUnderlyingType(type);
+			if (nullUnderlyingType != null)
+				type = nullUnderlyingType;
+
+			// if it's an enum, get the underlying type
+			if (type.IsEnum)
+				type = Enum.GetUnderlyingType(type);
+
+			// look up the type
+			if (_typeToDbTypeMap.TryGetValue(type, out sqlType))
+				return sqlType;
+
+			// special cases for XmlDocument and XDocument
+			if (type == typeof(XmlDocument))
+				return DbType.Xml;
+			if (type == typeof(XDocument))
+				return DbType.Xml;
+
+			// support for enumerables
+			if (typeof(IEnumerable).IsAssignableFrom(type))
+			{
+				// use -1 to denote its a list, hacky but will work on any DB
+				return DbTypeEnumerable;
+			}
+
+			// let's see if the type can be directly converted to the parameter type
+			return parameterType;
+		}
+		#endregion
+
+		#region ListParameterHelper Class
+		/// <summary>
+		/// Helps pack list parameters into a command.
+		/// </summary>
+		internal static class ListParameterHelper
+		{
+			/// <summary>
+			/// Cache for Table-Valued Parameter schemas.
+			/// </summary>
+			private static ConcurrentDictionary<Tuple<string, Type>, ObjectReader> _tvpReaders = new ConcurrentDictionary<Tuple<string, Type>, ObjectReader>();
+
+			/// <summary>
+			/// The regex to detect parameters.
+			/// </summary>
+			private static string _parameterPrefixRegex = "[?@:]";
+
+			/// <summary>
+			/// Converts an IEnumerable to a list of parameters, and updates the SQL command to support them.
+			/// </summary>
+			/// <param name="parameter">The parameter to modify.</param>
+			/// <param name="value">The value of the parameter.</param>
+			/// <param name="command">The command to add to.</param>
+			internal static void AddListParameter(IDataParameter parameter, object value, IDbCommand command)
+			{
+				// convert the value to an enumerable
+				IEnumerable list = (IEnumerable)value;
+
+				Type listType = list.GetType();
+				if (listType.IsArray)
+					listType = listType.GetElementType();
+				else
+				{
+					listType = listType.GetInterfaces().FirstOrDefault(i => i.IsGenericType && i.GetGenericTypeDefinition() == typeof(IEnumerable<>));
+					if (listType.IsGenericType)
+						listType = listType.GetGenericArguments()[0];
+				}
+
+				listType = Nullable.GetUnderlyingType(listType) ?? listType;
+
+				if (command.CommandType == CommandType.Text && (listType.IsValueType || listType == typeof(string)))
+					AddListParameterByValue(parameter, list, command);
+				else
+					AddListParameterByClass(parameter, list, command, listType);
+			}
+
+			/// <summary>
+			/// Add strings and value parameters (non-table-types).
+			/// </summary>
+			/// <param name="parameter">The parameter to modify.</param>
+			/// <param name="list">The list of objects to add.</param>
+			/// <param name="command">The command to add parameters to.</param>
+			[System.Diagnostics.CodeAnalysis.SuppressMessage("Microsoft.Security", "CA2100:Review SQL queries for security vulnerabilities")]
+			private static void AddListParameterByValue(IDataParameter parameter, IEnumerable list, IDbCommand command)
+			{
+				// we are going to replace the current parameter with a list of new parameters
+				command.Parameters.Remove(parameter);
+
+				string parameterName = parameter.ParameterName;
+				var count = 0;
+				bool isString = list is IEnumerable<string>;
+
+				// add a parameter for each item
+				foreach (var item in list)
+				{
+					count++;
+
+					// create the parameter for the item
+					var listParam = command.CreateParameter();
+					listParam.ParameterName = parameterName + count;
+					listParam.Value = item ?? DBNull.Value;
+
+					// if we are dealing with strings, add the length of the string
+					if (isString && item != null)
+					{
+						int length = ((string)item).Length;
+						if (length > 4000)
+							length = -1;
+						listParam.Size = length;
+					}
+
+					command.Parameters.Add(listParam);
+				}
+
+				if (count == 0)
+				{
+					var emptyRows = InsightDbProvider.For(command).GenerateEmptySql(command);
+					command.CommandText = Regex.Replace(command.CommandText, _parameterPrefixRegex + Regex.Escape(parameterName), emptyRows, RegexOptions.IgnoreCase);
+				}
+				else
+				{
+					command.CommandText = Regex.Replace(
+						command.CommandText,
+						_parameterPrefixRegex + Regex.Escape(parameterName),
+						match =>
+						{
+							var grp = match.Value;
+							var sb = new StringBuilder();
+
+							// append the parameters
+							sb.Append(grp).Append(1);
+							for (int i = 2; i <= count; i++)
+								sb.Append(',').Append(grp).Append(i);
+
+							return sb.ToString();
+						},
+						RegexOptions.IgnoreCase);
+				}
+			}
+
+			/// <summary>
+			/// Add a list of objects as a table-valued parameter.
+			/// </summary>
+			/// <param name="parameter">The parameter to modify.</param>
+			/// <param name="list">The list to add to the parameter.</param>
+			/// <param name="command">The command to add parameters to.</param>
+			/// <param name="listType">The type that the list contains.</param>
+			private static void AddListParameterByClass(IDataParameter parameter, IEnumerable list, IDbCommand command, Type listType)
+			{
+				var provider = InsightDbProvider.For(command);
+
+				// allow the provider to make sure the table parameter is set up properly
+				string tableTypeName = provider.GetTableParameterTypeName(command, parameter, listType);
+
+				// see if we already have a reader for the given type and table type name
+				// we can't use the schema cache because we don't have a schema yet
+				var key = Tuple.Create<string, Type>(tableTypeName, listType);
+				ObjectReader objectReader = _tvpReaders.GetOrAdd(
+					key,
+					k => command.Connection.ExecuteAndAutoClose(
+						_ => null,
+						(_, __) =>
+						{
+							using (var reader = provider.GetTableTypeSchema(command, parameter))
+								return ObjectReader.GetObjectReader(command, reader, listType);
+						},
+						CommandBehavior.Default));
+
+				// create the structured parameter
+				parameter.Value = new ObjectListDbDataReader(objectReader, list as IEnumerable);
+			}
+		}
+		#endregion
+
+		#region ParameterTemplateStorage Class
+		/// <summary>
+		/// Allows storage of the information needed to copy a parameter template.
+		/// </summary>
+		/// <remarks>
+		/// We store the information in the static fields of a class because it is easy to access them
+		/// in the IL of a DynamicMethod.
+		/// We can't use this class for the mapper code because we require a DynamicMethod to access private methods.
+		/// I suppose that we could just use DynamicMethod for prop.EmitGetValue/SetValue, but that is a refactor for another day.
+		/// </remarks>
+		class ParameterTemplateStorage
+		{
+			public ParameterTemplateStorage(InsightDbProvider provider, IList<IDataParameter> parameters)
+			{
+				// create a new assembly
+				AssemblyName an = Assembly.GetExecutingAssembly().GetName();
+				AssemblyBuilder ab = AppDomain.CurrentDomain.DefineDynamicAssembly(an, AssemblyBuilderAccess.Run);
+				ModuleBuilder mb = ab.DefineDynamicModule(an.Name);
+
+				// create a type based on DbConnectionWrapper and call the default constructor
+				TypeBuilder tb = mb.DefineType(Guid.NewGuid().ToString());
+				tb.DefineField("_provider", typeof(InsightDbProvider), FieldAttributes.Static | FieldAttributes.Private);
+				tb.DefineField("_parameters", typeof(IList<IDataParameter>), FieldAttributes.Static | FieldAttributes.Private);
+				Type t = tb.CreateType();
+
+				ProviderField = t.GetField("_provider", BindingFlags.Static | BindingFlags.NonPublic);
+				ProviderField.SetValue(null, provider);
+
+				ParameterField = t.GetField("_parameters", BindingFlags.Static | BindingFlags.NonPublic);
+				ParameterField.SetValue(null, parameters);
+			}
+
+			public FieldInfo ParameterField { get; private set; }
+
+			public FieldInfo ProviderField { get; private set; }
+		}
+		#endregion
+	}
+}